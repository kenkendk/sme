<Project Sdk="Microsoft.NET.Sdk">

<<<<<<< HEAD
    <!-- Project dependencies -->
    <ItemGroup>
        <ProjectReference Include="..\SME\SME.csproj" />
        <ProjectReference Include="..\SME.AST\SME.AST.csproj" />
        <ProjectReference Include="..\SME.Tracer\SME.Tracer.csproj" />
        <ProjectReference Include="..\SME.Components\SME.Components.csproj" />

        <PackageReference Include="ICSharpCode.Decompiler" Version="3.0.2.3465" />
        <PackageReference Include="Mono.Cecil" Version="0.10.0" />
        <PackageReference Include="System.CodeDom" Version="4.7.0" />

        <EmbeddedResource Include="Templates/*.vhdl" />
    </ItemGroup>

    <!-- Project output name and format -->
    <PropertyGroup>
        <OutputType>library</OutputType>
        <TargetFramework>netstandard2.1</TargetFramework>
        <RootNamespace>SME.VHDL</RootNamespace>
    </PropertyGroup>

    <!-- Nuget package metadata -->
    <PropertyGroup>
        <PackageId>SME.VHDL</PackageId>
        <Title>Synchronous Message Exchange (SME)</Title>
        <PackageVersion>0.4.4</PackageVersion>
        <Authors>Kenneth Skovhede, Carl-Johannes Johnsen</Authors>
        <Description>VHDL transpiler for SME networks</Description>
        <Copyright>Copyright ©2021 - The SME team</Copyright>
        <PackageRequireLicenseAcceptance>false</PackageRequireLicenseAcceptance>
        <DevelopmentDependency>false</DevelopmentDependency>
        <PackageTags>SME;hardware simulation</PackageTags>
        <RepositoryUrl>https://github.com/kenkendk/sme</RepositoryUrl>
        <RepositoryBranch>master</RepositoryBranch>
        <PackageLicenseFile>LICENSE</PackageLicenseFile>
    </PropertyGroup>

    <!-- Adding the license file to the Nuget package -->
    <ItemGroup>
        <None Include="..\..\LICENSE" Pack="true" PackagePath="" />
    </ItemGroup>

    <!-- Adding release notes text file to the Nuget package -->
    <Target Name="PrepareReleaseNotesFromFile" BeforeTargets="GenerateNuspec" >
        <ReadLinesFromFile File="..\..\RELEASE_NOTES.txt" >
            <Output TaskParameter="Lines" ItemName="ReleaseNoteLines" />
        </ReadLinesFromFile>
        <PropertyGroup>
            <PackageReleaseNotes>@(ReleaseNoteLines, '%0a')</PackageReleaseNotes>
        </PropertyGroup>
    </Target>
=======
  <ItemGroup>
    <ProjectReference Include="..\SME\SME.csproj" />
    <ProjectReference Include="..\SME.AST\SME.AST.csproj" />
    <ProjectReference Include="..\SME.Tracer\SME.Tracer.csproj" />
    <ProjectReference Include="..\SME.Components\SME.Components.csproj" />
  </ItemGroup>

  <ItemGroup>
    <PackageReference Include="Microsoft.CodeAnalysis" Version="3.7.0" />
    <PackageReference Include="System.CodeDom" Version="*" />
  </ItemGroup>

  <ItemGroup>
    <EmbeddedResource Include="Templates/*.vhdl" />
  </ItemGroup>

  <PropertyGroup>
    <OutputType>library</OutputType>
    <TargetFramework>netcoreapp3.1</TargetFramework>
    <RootNamespace>SME.VHDL</RootNamespace>
  </PropertyGroup>
>>>>>>> 43ee3ee6

</Project><|MERGE_RESOLUTION|>--- conflicted
+++ resolved
@@ -1,24 +1,22 @@
 <Project Sdk="Microsoft.NET.Sdk">
 
-<<<<<<< HEAD
     <!-- Project dependencies -->
     <ItemGroup>
         <ProjectReference Include="..\SME\SME.csproj" />
         <ProjectReference Include="..\SME.AST\SME.AST.csproj" />
         <ProjectReference Include="..\SME.Tracer\SME.Tracer.csproj" />
         <ProjectReference Include="..\SME.Components\SME.Components.csproj" />
-
-        <PackageReference Include="ICSharpCode.Decompiler" Version="3.0.2.3465" />
-        <PackageReference Include="Mono.Cecil" Version="0.10.0" />
-        <PackageReference Include="System.CodeDom" Version="4.7.0" />
-
+        
+        <PackageReference Include="Microsoft.CodeAnalysis" Version="3.7.0" />
+        <PackageReference Include="System.CodeDom" Version="*" />
+        
         <EmbeddedResource Include="Templates/*.vhdl" />
     </ItemGroup>
 
     <!-- Project output name and format -->
     <PropertyGroup>
         <OutputType>library</OutputType>
-        <TargetFramework>netstandard2.1</TargetFramework>
+        <TargetFramework>netcoreapp3.1</TargetFramework>
         <RootNamespace>SME.VHDL</RootNamespace>
     </PropertyGroup>
 
@@ -52,28 +50,5 @@
             <PackageReleaseNotes>@(ReleaseNoteLines, '%0a')</PackageReleaseNotes>
         </PropertyGroup>
     </Target>
-=======
-  <ItemGroup>
-    <ProjectReference Include="..\SME\SME.csproj" />
-    <ProjectReference Include="..\SME.AST\SME.AST.csproj" />
-    <ProjectReference Include="..\SME.Tracer\SME.Tracer.csproj" />
-    <ProjectReference Include="..\SME.Components\SME.Components.csproj" />
-  </ItemGroup>
-
-  <ItemGroup>
-    <PackageReference Include="Microsoft.CodeAnalysis" Version="3.7.0" />
-    <PackageReference Include="System.CodeDom" Version="*" />
-  </ItemGroup>
-
-  <ItemGroup>
-    <EmbeddedResource Include="Templates/*.vhdl" />
-  </ItemGroup>
-
-  <PropertyGroup>
-    <OutputType>library</OutputType>
-    <TargetFramework>netcoreapp3.1</TargetFramework>
-    <RootNamespace>SME.VHDL</RootNamespace>
-  </PropertyGroup>
->>>>>>> 43ee3ee6
 
 </Project>