using System;
using System.Linq;
using SME.AST;

namespace SME.VHDL.Templates
{
    /// <summary>
    /// Template for entities, e.g. processes.
    /// </summary>
    public class Entity : BaseTemplate
    {
        /// <summary>
        /// The current render state.
        /// </summary>
        public readonly RenderState RS;
        /// <summary>
        /// The current render state of the process to render.
        /// </summary>
        public readonly RenderStateProcess RSP;
        /// <summary>
        /// The network the process belongs to.
        /// </summary>
        public readonly Network Network;
        /// <summary>
        /// The process to render.
        /// </summary>
        public readonly AST.Process Process;

        /// <summary>
        /// Constructs a new instance of the entity template.
        /// </summary>
        /// <param name="renderer">The render state to render in.</param>
        /// <param name="renderproc">The process to render.</param>
        public Entity(RenderState renderer, RenderStateProcess renderproc)
        {
            RS = renderer;
            RSP = renderproc;
            Network = renderer.Network;
            Process = renderproc.Process;
        }

        /// <summary>
        /// Writes the template to the VHDL file.
        /// </summary>
        public override string TransformText()
        {
            GenerationEnvironment = null;
            Write(
@"library IEEE;
use IEEE.STD_LOGIC_1164.ALL;
use IEEE.NUMERIC_STD.ALL;

-- library SYSTEM_TYPES;
use work.SYSTEM_TYPES.ALL;
-- library CUSTOM_TYPES;
use work.CUSTOM_TYPES.ALL;

");

            if (RSP.HasCustomRenderer)
            {
                Write("  -- Component declaration and signals\n");
                Write($"{ToStringHelper.ToStringWithCulture(RSP.CustomRendererInclude)}\n");
            }

            Write(
@"-- User defined packages here
-- #### USER-DATA-IMPORTS-START
-- #### USER-DATA-IMPORTS-END

");
            var procname = ToStringHelper.ToStringWithCulture( Naming.ProcessNameToValidName(Process.SourceInstance.Instance) );
            Write($"entity {procname} is\n");

            var shared = Process.SharedVariables.Cast<object>().Concat(Process.SharedSignals).Concat(Process.SharedConstants);
            var lastel = shared.LastOrDefault();
            if (lastel != null)
            {
                Write("    generic(\n");
                foreach (var variable in Process.SharedVariables)
                {
                    var name = ToStringHelper.ToStringWithCulture( Naming.ToValidName($"reset_{variable.Name}") );
                    var type = ToStringHelper.ToStringWithCulture( RS.VHDLWrappedTypeName(variable) );
                    var end = variable == lastel ? "" : ";";
                    Write($"        {name}: in {type}{end}\n");
                }

                foreach (var constant in Process.SharedConstants)
                {
                    var name = ToStringHelper.ToStringWithCulture( Naming.ToValidName($"reset_{constant.Name}") );
                    var type = ToStringHelper.ToStringWithCulture( RS.VHDLWrappedTypeName(constant) );
                    var end = constant == lastel ? "" : ";";
                    Write($"        {name}: in {type}{end}\n");
                }

                foreach (var variable in Process.SharedSignals)
                {
                    var name = ToStringHelper.ToStringWithCulture( Naming.ToValidName($"reset_{variable.Name}") );
                    var type = ToStringHelper.ToStringWithCulture( RS.VHDLWrappedTypeName(variable) );
                    var end = variable == lastel ? "" : ";";
                    Write($"        {name}: in {type}{end}\n");
                }
                Write("    );\n");
            }

            Write("    port(\n");
            var inputbusses = Process.InputBusses.Where(x => !Process.OutputBusses.Contains(x));
            if (inputbusses.Any())
            {
                foreach (var bus in inputbusses)
                {
                    var busname = RS.GetLocalBusName(bus, Process);
                    Write($"        -- Input bus {ToStringHelper.ToStringWithCulture( busname )} signals\n");
                    foreach (var signal in bus.Signals)
                    {
                        var signalname = ToStringHelper.ToStringWithCulture( Naming.ToValidName($"{busname}_{signal.Name}") );
                        var signaltype = ToStringHelper.ToStringWithCulture( RS.VHDLWrappedTypeName(signal) );
                        Write($"        {signalname}: in {signaltype};\n");
                    }
                }
                Write("\n");
            }

            var outputbusses = Process.OutputBusses.Where(x => !Process.InputBusses.Contains(x));
            if (outputbusses.Any())
            {
                foreach (var bus in outputbusses)
                {
                    var busname = RS.GetLocalBusName(bus, Process);
                    Write($"        -- Output bus {ToStringHelper.ToStringWithCulture( busname )} signals\n");
                    foreach (var signal in RSP.WrittenSignals(bus))
                    {
                        var signalname = ToStringHelper.ToStringWithCulture( Naming.ToValidName($"{busname}_{signal.Name}") );
                        var signaltype = ToStringHelper.ToStringWithCulture( RS.VHDLWrappedTypeName(signal) );
                        Write($"        {signalname}: out {signaltype};\n");
                    }
                }
                Write("\n");
            }

            var inoutbusses = Process.InputBusses.Where(x => Process.OutputBusses.Contains(x));
            if (inoutbusses.Any())
            {
                foreach (var bus in inoutbusses)
                {
                    var busname = RS.GetLocalBusName(bus, Process);
                    Write($"        -- Input/output bus {ToStringHelper.ToStringWithCulture( busname )} signals\n");
                    foreach (var signal in bus.Signals)
                    {
                        var signalname = ToStringHelper.ToStringWithCulture( Naming.ToValidName($"{busname}_{signal.Name}") );
                        var signaltype = ToStringHelper.ToStringWithCulture( RS.VHDLWrappedTypeName(signal) );
                        Write($"        {signalname}: in {signaltype};\n");
                    }

                    Write("\n");

                    foreach (var signal in bus.Signals)
                    {
                        var signalname = ToStringHelper.ToStringWithCulture( Naming.ToValidName($"out_{busname}_{signal.Name}") );
                        var signaltype = ToStringHelper.ToStringWithCulture( RS.VHDLWrappedTypeName(signal) );
                        Write($"        {signalname}: out {signaltype};\n");
                    }
                }
                Write("\n");
            }

            Write(
@"        -- Clock signal
        CLK : in Std_logic;

        -- Ready signal
        RDY : in Std_logic;

        -- Finished signal
        FIN : out Std_logic;

        -- Enable signal
        ENB : in Std_logic;

        -- Reset signal
        RST : in Std_logic
    );
end ");

            Write($"{procname};\n\n");
            Write($"architecture RTL of {procname} is \n\n");

            if (RSP.HasCustomRenderer)
                Write($"{ToStringHelper.ToStringWithCulture( RSP.CustomRendererBody )}\n");
            else
            {
                foreach (var bus in Process.InternalBusses)
                {
                    var busname = RS.GetLocalBusName(bus, Process);
                    Write($"    -- Internal bus {ToStringHelper.ToStringWithCulture( busname )} signals\n");
                    foreach (var signal in bus.Signals)
                    {
                        var signalname = ToStringHelper.ToStringWithCulture( Naming.ToValidName(busname + "_" + signal.Name));
                        var signaltype = ToStringHelper.ToStringWithCulture( RS.VHDLWrappedTypeName(signal) );
                        Write($"    signal {signalname}: {signaltype};\n");
                    }
                    Write("\n");
                }

                if (Process.SharedSignals.Any() || Process.InternalDataElements.Any())
                {
                    Write("    -- Internal signals\n");
                    foreach (var s in Process.SharedSignals)
                    {
                        var signalname = ToStringHelper.ToStringWithCulture( s.Name );
                        var signaltype = ToStringHelper.ToStringWithCulture( RS.VHDLWrappedTypeName(s) );
                        Write($"    signal {signalname} : {signaltype};\n");
                    }

                    foreach (var s in Process.InternalDataElements)
                    {
                        var construct = ToStringHelper.ToStringWithCulture( s is AST.Signal ? "signal" : "shared variable" );
                        var signalname = ToStringHelper.ToStringWithCulture( s.Name );
                        var signaltype = ToStringHelper.ToStringWithCulture( RS.VHDLWrappedTypeName(s) );
                        var reset = ToStringHelper.ToStringWithCulture( RS.GetResetExpression(s) );
                        Write($"    {construct} {signalname} : {signaltype} := {reset};\n");
                    }

                    if (RSP.FiniteStateMethod != null)
                        Write("    signal FSM_Trigger : std_logic := \'0\';\n");
                    Write("\n");
                }

<<<<<<< HEAD
=======
                if (Process.SharedConstants.Any())
                {
                    Write("    -- Internal constants\n");
                    foreach (var c in Process.SharedConstants)
                    {
                        var constname = ToStringHelper.ToStringWithCulture( c.Name );
                        var consttype = ToStringHelper.ToStringWithCulture( RS.VHDLWrappedTypeName(c) );
                        var defaultvalue = $"reset_{constname}";

                        var constant = ToStringHelper.ToStringWithCulture( $"constant {constname} : {consttype} := {defaultvalue}" );
                        Write($"    {constant};\n");
                    }
                    Write("\n");
                }

>>>>>>> 43ee3ee6
                if (Process.IsClocked && RSP.FiniteStateMethod != null)
                {
                    Write("    -- Clock-edge capture signals\n");
                    foreach (var bus in Process.InputBusses)
                    {
                        var busname = RS.GetLocalBusName(bus, Process);
                        Write($"    -- Input bus {ToStringHelper.ToStringWithCulture( busname )} signals\n");
                        foreach (var signal in bus.Signals)
                        {
                            var signalname = ToStringHelper.ToStringWithCulture( Naming.ToValidName("capture_" + busname + "_" + signal.Name) );
                            var signaltype = ToStringHelper.ToStringWithCulture( RS.VHDLWrappedTypeName(signal) );
                            var reset = ToStringHelper.ToStringWithCulture( RS.GetResetExpression(signal) );
                            Write($"    signal {signalname}: {signaltype} := {reset};\n");
                        }
                    }
                    Write("\n");
                }

                Write(
@"    -- User defined signals, procedures and components here
    -- #### USER-DATA-SIGNALS-START
    -- #### USER-DATA-SIGNALS-END

begin

    -- Custom processes go here
    -- #### USER-DATA-PROCESSES-START
    -- #### USER-DATA-PROCESSES-END

");

                if (Process.Methods != null && Process.Methods.Any(x => !x.Ignore && x.IsStateMachine))
                {
                    Write("    -- State machine process\n");
                    foreach (var s in Process.Methods.Where(x => !x.Ignore && x.IsStateMachine))
                        foreach(var line in RSP.Helper.RenderStateMachine(s, RSP))
                            Write($"    {ToStringHelper.ToStringWithCulture( line )}\n");
                    Write("\n");
                }

                var sensitivity_signal = RSP.Process.IsClocked ? "CLK" : "RDY";
                var variables = RSP.Variables.Concat(RSP.FiniteStateMethod == null ? RSP.SharedVariables : new Variable[0]);

                Write(
@"    process(
        -- Custom sensitivity signals here
        -- #### USER-DATA-SENSITIVITY-START
        -- #### USER-DATA-SENSITIVITY-END
");

                Write($"        {ToStringHelper.ToStringWithCulture( sensitivity_signal )},\n");
                Write("        RST\n");
                Write("    )\n");

                if (variables.Count() > 0) {
                    Write("        -- Internal variables\n");
                    foreach(var s in variables.Where(x => !x.isLoopIndex)) {
                        var varname = ToStringHelper.ToStringWithCulture( s.Name );
                        var vartype = ToStringHelper.ToStringWithCulture( RS.VHDLWrappedTypeName(s) );
                        if (s.CecilType.IsArray)
                            vartype += $" (0 to {((Array)s.DefaultValue).Length-1})";
                        var reset = ToStringHelper.ToStringWithCulture( Process.SharedVariables.Contains(s) ? " := " + Naming.ToValidName("reset_" + s.Name) : "" );
                        Write($"        variable {varname} : {vartype}{reset};\n");
                    }
                    Write("\n");
                }
<<<<<<< HEAD

                if (!RSP.Process.IsClocked)
                    Write("        variable reentry_guard: std_logic;\n");
=======
                Write("        variable reentry_guard: std_logic;\n\n");
>>>>>>> 43ee3ee6

                if (Process.Methods != null && Process.Methods.Any(x => !(x.Ignore || x.IsStateMachine)))
                {
                    Write("        -- Internal methods\n");
                    foreach (var s in Process.Methods.Where(x => !(x.Ignore || x.IsStateMachine)))
                        foreach(var line in RSP.Helper.RenderMethod(s))
                            Write($"        {ToStringHelper.ToStringWithCulture( line )}\n");
                    Write("\n");
                }

<<<<<<< HEAD
                Write(@"
        -- #### USER-DATA-NONCLOCKEDVARIABLES-START
=======
                Write(@"        -- #### USER-DATA-NONCLOCKEDVARIABLES-START
>>>>>>> 43ee3ee6
        -- #### USER-DATA-NONCLOCKEDVARIABLES-END
    begin
        -- Initialize code here
        -- #### USER-DATA-NONCLOCKEDSHAREDINITIALIZECODE-START
        -- #### USER-DATA-NONCLOCKEDSHAREDINITIALIZECODE-END

        if RST = '1' then
");

                foreach(var s in RSP.ProcessResetStaments)
                    Write($"            {ToStringHelper.ToStringWithCulture( s )}\n");

                var resetvars = RSP.FiniteStateMethod == null ? RSP.SharedVariables : RSP.Variables;
                foreach(var variable in resetvars.Where(x => !x.isLoopIndex))
                {
                    var varname = ToStringHelper.ToStringWithCulture( variable.Name );
                    var vartype = ToStringHelper.ToStringWithCulture( Naming.ToValidName("reset_" + variable.Name) );
                    Write($"            {varname} := {vartype};\n");
                }

                foreach(var variable in Process.SharedSignals)
                {
                    var varname = ToStringHelper.ToStringWithCulture( variable.Name );
                    var vartype = ToStringHelper.ToStringWithCulture( Naming.ToValidName("reset_" + variable.Name) );
                    Write($"            {varname} <= {vartype};\n");
                }

                if (Process.IsClocked && RSP.FiniteStateMethod != null)
                {
                    foreach (var bus in Process.InputBusses)
                    {
                        var busname = RS.GetLocalBusName(bus, Process);
                        foreach (var signal in bus.Signals)
                        {
                            var signalname = ToStringHelper.ToStringWithCulture( Naming.ToValidName("capture_" + busname + "_" + signal.Name) );
                            var reset = ToStringHelper.ToStringWithCulture( RS.GetResetExpression(signal) );
                            Write($"            {signalname} <= {reset};\n");
                        }
                    }
                }

                if (!RSP.Process.IsClocked)
                    Write("            reentry_guard := \'0\';\n");

                if (RSP.FiniteStateMethod == null) {
                    Write("            FIN <= \'0\';\n");
                } else {
                    Write("            FSM_Trigger <= \'0\';\n");
                }

                Write(@"
            -- Initialize code here
            -- #### USER-DATA-NONCLOCKEDRESETCODE-START
            -- #### USER-DATA-NONCLOCKEDRESETCODE-END

");

                if (RSP.Process.IsClocked)
                {
                    Write($"        elsif rising_edge({ToStringHelper.ToStringWithCulture( sensitivity_signal )}) then\n");
                }
                else
                {
                    Write("        elsif reentry_guard /= RDY then\n");
                    Write("            reentry_guard := RDY;\n");
                }

                Write(@"
            -- Initialize code here
            -- #### USER-DATA-NONCLOCKEDINITIALIZECODE-START
            -- #### USER-DATA-NONCLOCKEDINITIALIZECODE-END

");


                foreach(var line in RSP.Helper.RenderMethod(Process.MainMethod))
                    Write($"            {ToStringHelper.ToStringWithCulture( line )}\n");
                Write("\n");

                if (Process.IsClocked && RSP.FiniteStateMethod != null) {
                    Write("            -- Clock-edge capture signals\n");
                    foreach (var bus in Process.InputBusses) {
                        var busname = RS.GetLocalBusName(bus, Process);
                        foreach (var signal in bus.Signals) {
                            var capture = ToStringHelper.ToStringWithCulture( Naming.ToValidName("capture_" + busname + "_" + signal.Name) );
                            var signalname = ToStringHelper.ToStringWithCulture( Naming.ToValidName(busname + "_" + signal.Name) );
                            Write($"            {capture} <= {signalname};\n");
                        }
                    }
                    Write("\n");
                }

                if (RSP.FiniteStateMethod == null)
                    if (RSP.Process.IsClocked)
                        Write("            FIN <= not RDY;\n");
                    else
                        Write("            FIN <= reentry_guard;\n");
                else if (RSP.Process.IsClocked)
                    Write("            FSM_Trigger <= not FSM_Trigger;\n");
                else
                    Write("            FSM_Trigger <= reentry_guard;\n");

                Write("\n");
                Write("        end if;\n");

                Write(@"
        -- Non-clocked process actions here
        -- #### USER-DATA-CODE-START
        -- #### USER-DATA-CODE-END

");

                Write("    end process;\n");
            }

            Write(@"
end RTL;

-- User defined architectures here
-- #### USER-DATA-ARCH-START
-- #### USER-DATA-ARCH-END
");

            return GenerationEnvironment.ToString();
        }
    }
}<|MERGE_RESOLUTION|>--- conflicted
+++ resolved
@@ -226,8 +226,6 @@
                     Write("\n");
                 }
 
-<<<<<<< HEAD
-=======
                 if (Process.SharedConstants.Any())
                 {
                     Write("    -- Internal constants\n");
@@ -243,7 +241,6 @@
                     Write("\n");
                 }
 
->>>>>>> 43ee3ee6
                 if (Process.IsClocked && RSP.FiniteStateMethod != null)
                 {
                     Write("    -- Clock-edge capture signals\n");
@@ -303,20 +300,16 @@
                     foreach(var s in variables.Where(x => !x.isLoopIndex)) {
                         var varname = ToStringHelper.ToStringWithCulture( s.Name );
                         var vartype = ToStringHelper.ToStringWithCulture( RS.VHDLWrappedTypeName(s) );
-                        if (s.CecilType.IsArray)
+                        if (s.MSCAType.IsArrayType())
                             vartype += $" (0 to {((Array)s.DefaultValue).Length-1})";
                         var reset = ToStringHelper.ToStringWithCulture( Process.SharedVariables.Contains(s) ? " := " + Naming.ToValidName("reset_" + s.Name) : "" );
                         Write($"        variable {varname} : {vartype}{reset};\n");
                     }
                     Write("\n");
                 }
-<<<<<<< HEAD
-
+                
                 if (!RSP.Process.IsClocked)
                     Write("        variable reentry_guard: std_logic;\n");
-=======
-                Write("        variable reentry_guard: std_logic;\n\n");
->>>>>>> 43ee3ee6
 
                 if (Process.Methods != null && Process.Methods.Any(x => !(x.Ignore || x.IsStateMachine)))
                 {
@@ -327,12 +320,8 @@
                     Write("\n");
                 }
 
-<<<<<<< HEAD
                 Write(@"
         -- #### USER-DATA-NONCLOCKEDVARIABLES-START
-=======
-                Write(@"        -- #### USER-DATA-NONCLOCKEDVARIABLES-START
->>>>>>> 43ee3ee6
         -- #### USER-DATA-NONCLOCKEDVARIABLES-END
     begin
         -- Initialize code here
