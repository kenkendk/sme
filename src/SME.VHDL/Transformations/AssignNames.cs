﻿using System;
using SME.AST;
using SME.AST.Transform;
using Microsoft.CodeAnalysis;

namespace SME.VHDL.Transformations
{
    /// <summary>
    /// This transformation assign names to each named element.
    /// </summary>
    public class AssignNames : IASTTransform
    {
        /// <summary>
        /// The name of the top-level item.
        /// </summary>
        private string TopLevelName = null;

<<<<<<< HEAD
		/// <summary>
		/// Applies the transformation
		/// </summary>
		/// <returns>The transformed item.</returns>
		/// <param name="el">The item to visit.</param>
		public ASTItem Transform(ASTItem el)
		{
			if (el.Name != null && (el is AST.Bus || el is AST.Process || el is AST.DataElement))
				el.Name = Naming.ToValidName(el.Name, is_bus_signal:el is AST.BusSignal);
=======
        /// <summary>
        /// Applies the transformation.
        /// </summary>
        /// <returns>The transformed item.</returns>
        /// <param name="el">The item to visit.</param>
        public ASTItem Transform(ASTItem el)
        {
            if (el.Name != null && (el is AST.Bus || el is AST.Process || el is AST.DataElement))
                el.Name = Naming.ToValidName(el.Name);
>>>>>>> 43ee3ee6

            if (el is AST.Bus && ((AST.Bus)el).InstanceName != null)
                ((AST.Bus)el).InstanceName = Naming.ToValidName(((AST.Bus)el).InstanceName);
            if (el is AST.Process)
            {
                if (((AST.Process)el).InstanceName == null)
                    ((AST.Process)el).InstanceName = Naming.ToValidName(((AST.Process)el).InstanceName);

                if (TopLevelName == null)
					TopLevelName = Naming.AssemblyToValidName();

                if (string.Equals(((AST.Process)el).InstanceName, TopLevelName, StringComparison.OrdinalIgnoreCase))
                    ((AST.Process)el).InstanceName = "cls_" + ((AST.Process)el).InstanceName;
            }

            if (el is AST.Constant)
            {
                if (((Constant)el).Source is IFieldSymbol && ((Constant)el).Parent is Network)
                    el.Name = Naming.ToValidName(el.Name);
                else if (((Constant)el).Source is IFieldSymbol)
                    el.Name = Naming.ToValidName((((Constant)el).Source as IFieldSymbol).Type.ToDisplayString() + "." + el.Name);
                else if (el.Parent != null && !string.IsNullOrWhiteSpace(el.Parent.Name))
                    el.Name = Naming.ToValidName(el.Parent.Name + "." + el.Name);
            }

            return el;
        }
    }
}<|MERGE_RESOLUTION|>--- conflicted
+++ resolved
@@ -15,7 +15,6 @@
         /// </summary>
         private string TopLevelName = null;
 
-<<<<<<< HEAD
 		/// <summary>
 		/// Applies the transformation
 		/// </summary>
@@ -25,17 +24,6 @@
 		{
 			if (el.Name != null && (el is AST.Bus || el is AST.Process || el is AST.DataElement))
 				el.Name = Naming.ToValidName(el.Name, is_bus_signal:el is AST.BusSignal);
-=======
-        /// <summary>
-        /// Applies the transformation.
-        /// </summary>
-        /// <returns>The transformed item.</returns>
-        /// <param name="el">The item to visit.</param>
-        public ASTItem Transform(ASTItem el)
-        {
-            if (el.Name != null && (el is AST.Bus || el is AST.Process || el is AST.DataElement))
-                el.Name = Naming.ToValidName(el.Name);
->>>>>>> 43ee3ee6
 
             if (el is AST.Bus && ((AST.Bus)el).InstanceName != null)
                 ((AST.Bus)el).InstanceName = Naming.ToValidName(((AST.Bus)el).InstanceName);
