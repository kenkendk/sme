using System;
using System.Collections.Generic;
using System.Linq;
using SME.AST;
using SME.AST.Transform;
using Microsoft.CodeAnalysis.CSharp;

namespace SME.VHDL.Transformations
{
    /// <summary>
    /// Handles cases where the loop increment is not one,
    /// by adding a temporary variable that holds the multiplied result,
    /// and updating the sub-tree to use that variable instead.
    /// </summary>
    public class FixForLoopIncrements : IASTTransform
    {
        /// <summary>
        /// The render state.
        /// </summary>
        private readonly RenderState State;
        /// <summary>
        /// The method being transformed.
        /// </summary>
        private readonly Method Method;
        /// <summary>
        /// Cache of already processed statements.
        /// </summary>
        private readonly HashSet<AST.ForStatement> m_processed = new HashSet<ForStatement>();

        /// <summary>
        /// Initializes a new instance of the <see cref="T:SME.VHDL.Transformations.FixForLoopIncrements"/> class.
        /// </summary>
        /// <param name="state">The render state.</param>
        /// <param name="method">The method being rendered.</param>
        public FixForLoopIncrements(RenderState state, Method method)
        {
            State = state;
            Method = method;
        }

        /// <summary>
        /// Applies the transformation.
        /// </summary>
        /// <returns>The transformed item.</returns>
        /// <param name="item">The item to visit.</param>
        public ASTItem Transform(ASTItem item)
        {
            var stm = item as AST.ForStatement;
            if (stm == null)
                return item;

            if (m_processed.Contains(stm))
                return item;
            m_processed.Add(stm);

            Tuple<int, int, int> loopedges = null;
            try
            {
                loopedges = stm.GetStaticForLoopValues();
            }
            catch
            {
                return item;
            }

            var incr = loopedges.Item3;
<<<<<<< HEAD
			if (incr == 1)
				return item;

			var tmp = State.RegisterTemporaryVariable(Method, stm.LoopIndex.CecilType);
			State.TypeLookup[tmp] = VHDLTypes.INTEGER;

			// Find the first expression, so we can inject the assignment before it
			var firstexp = stm.LoopBody.All().OfType<Expression>().First();

			// Replace all the references
			foreach (var x in stm.All().OfType<Expression>())
			{
				var target = x.GetTarget();
				if (target == stm.LoopIndex)
					x.SetTarget(tmp);
			}

			var exp = firstexp.SourceExpression;

			// Inject the assignment
			var nstm = new ExpressionStatement()
			{
				Expression = new AssignmentExpression()
				{
					Left = new IdentifierExpression()
					{
						Name = tmp.Name,
						Target = tmp,
						SourceExpression = exp,
						SourceResultType = tmp.CecilType
					},
					Operator = ICSharpCode.Decompiler.CSharp.Syntax.AssignmentOperatorType.Assign,
					Right = new BinaryOperatorExpression()
					{
						Left = new PrimitiveExpression()
						{
							Value = loopedges.Item1,
							SourceResultType = stm.LoopIndex.CecilType,
							SourceExpression = exp
						},
						Operator = ICSharpCode.Decompiler.CSharp.Syntax.BinaryOperatorType.Add,
						Right = new ParenthesizedExpression()
						{
							Expression = new BinaryOperatorExpression()
							{
								Left = new IdentifierExpression()
								{
									Name = stm.LoopIndex.Name,
									Target = stm.LoopIndex,
									SourceExpression = exp,
									SourceResultType = tmp.CecilType
								},
								Operator = ICSharpCode.Decompiler.CSharp.Syntax.BinaryOperatorType.Multiply,
								Right = new PrimitiveExpression()
								{
									Value = incr,
									SourceExpression = exp,
									SourceResultType = tmp.CecilType,
								},
								SourceExpression = exp,
								SourceResultType = tmp.CecilType
							},
							SourceExpression = exp,
							SourceResultType = tmp.CecilType
						},
						SourceExpression = exp,
						SourceResultType = tmp.CecilType
					},
					SourceExpression = exp,
					SourceResultType = tmp.CecilType
				}
			};

			nstm.UpdateParents();
			foreach (var x in nstm.All().OfType<Expression>())
				State.TypeLookup[x] = VHDLTypes.INTEGER;

			stm.LoopBody.PrependStatement(nstm);
=======
            if (incr == 1)
                return item;

            var tmp = State.RegisterTemporaryVariable(Method, stm.LoopIndex.MSCAType);
            State.TypeLookup[tmp] = VHDLTypes.INTEGER;

            // Find the first expression, so we can inject the assignment before it
            var firstexp = stm.LoopBody.All().OfType<Expression>().First();

            // Replace all the references
            foreach (var x in stm.All().OfType<Expression>())
            {
                var target = x.GetTarget();
                if (target == stm.LoopIndex)
                    x.SetTarget(tmp);
            }

            var exp = firstexp.SourceExpression;

            // Inject the assignment
            var nstm = new ExpressionStatement()
            {
                Expression = new AssignmentExpression()
                {
                    Left = new IdentifierExpression()
                    {
                        Name = tmp.Name,
                        Target = tmp,
                        SourceExpression = exp,
                        SourceResultType = tmp.MSCAType
                    },
                    Operator = SyntaxKind.EqualsToken,
                    Right = new BinaryOperatorExpression()
                    {
                        Left = new IdentifierExpression()
                        {
                            Name = stm.LoopIndex.Name,
                            Target = stm.LoopIndex,
                            SourceExpression = exp,
                            SourceResultType = stm.LoopIndex.MSCAType
                        },
                        Operator = SyntaxKind.AsteriskToken,
                        Right = new PrimitiveExpression()
                        {
                            Value = incr,
                            SourceResultType = tmp.MSCAType,
                            SourceExpression = exp,
                        },
                        SourceExpression = exp,
                        SourceResultType = tmp.MSCAType
                    },
                    SourceExpression = exp,
                    SourceResultType = tmp.MSCAType
                }
            };

            nstm.UpdateParents();
            foreach (var x in nstm.All().OfType<Expression>())
                State.TypeLookup[x] = VHDLTypes.INTEGER;

            stm.LoopBody.PrependStatement(nstm);
>>>>>>> 43ee3ee6

            //Do not fix again
            stm.Increment = new AssignmentExpression(
                new IdentifierExpression(stm.LoopIndex),
                new BinaryOperatorExpression(
                    new IdentifierExpression(stm.LoopIndex),
                    SyntaxKind.PlusToken,
                    new PrimitiveExpression(1, tmp.MSCAType)
                )
                { SourceResultType = tmp.MSCAType }
            ) { Parent = stm, SourceResultType = tmp.MSCAType };

            stm.Condition = new BinaryOperatorExpression(
                new IdentifierExpression(stm.LoopIndex),
<<<<<<< HEAD
                ICSharpCode.Decompiler.CSharp.Syntax.BinaryOperatorType.LessThan,
                new PrimitiveExpression(
					// Integer ceiling of (Item2-1 - Item1) / Item3 + 1
					(loopedges.Item2-1-loopedges.Item1) / loopedges.Item3 + 1,
					tmp.CecilType.Module.ImportReference(typeof(int)))
=======
                SyntaxKind.LessThanToken,
                new PrimitiveExpression(loopedges.Item2 / loopedges.Item3, tmp.MSCAType.LoadType(typeof(int)))
>>>>>>> 43ee3ee6
            )
            {
                Parent = stm,
                SourceResultType = tmp.MSCAType.LoadType(typeof(bool))
            };

<<<<<<< HEAD
			stm.Initializer = new PrimitiveExpression(0, tmp.CecilType);

			return nstm;
		}
	}
=======
            return nstm;
        }
    }
>>>>>>> 43ee3ee6
}<|MERGE_RESOLUTION|>--- conflicted
+++ resolved
@@ -64,86 +64,6 @@
             }
 
             var incr = loopedges.Item3;
-<<<<<<< HEAD
-			if (incr == 1)
-				return item;
-
-			var tmp = State.RegisterTemporaryVariable(Method, stm.LoopIndex.CecilType);
-			State.TypeLookup[tmp] = VHDLTypes.INTEGER;
-
-			// Find the first expression, so we can inject the assignment before it
-			var firstexp = stm.LoopBody.All().OfType<Expression>().First();
-
-			// Replace all the references
-			foreach (var x in stm.All().OfType<Expression>())
-			{
-				var target = x.GetTarget();
-				if (target == stm.LoopIndex)
-					x.SetTarget(tmp);
-			}
-
-			var exp = firstexp.SourceExpression;
-
-			// Inject the assignment
-			var nstm = new ExpressionStatement()
-			{
-				Expression = new AssignmentExpression()
-				{
-					Left = new IdentifierExpression()
-					{
-						Name = tmp.Name,
-						Target = tmp,
-						SourceExpression = exp,
-						SourceResultType = tmp.CecilType
-					},
-					Operator = ICSharpCode.Decompiler.CSharp.Syntax.AssignmentOperatorType.Assign,
-					Right = new BinaryOperatorExpression()
-					{
-						Left = new PrimitiveExpression()
-						{
-							Value = loopedges.Item1,
-							SourceResultType = stm.LoopIndex.CecilType,
-							SourceExpression = exp
-						},
-						Operator = ICSharpCode.Decompiler.CSharp.Syntax.BinaryOperatorType.Add,
-						Right = new ParenthesizedExpression()
-						{
-							Expression = new BinaryOperatorExpression()
-							{
-								Left = new IdentifierExpression()
-								{
-									Name = stm.LoopIndex.Name,
-									Target = stm.LoopIndex,
-									SourceExpression = exp,
-									SourceResultType = tmp.CecilType
-								},
-								Operator = ICSharpCode.Decompiler.CSharp.Syntax.BinaryOperatorType.Multiply,
-								Right = new PrimitiveExpression()
-								{
-									Value = incr,
-									SourceExpression = exp,
-									SourceResultType = tmp.CecilType,
-								},
-								SourceExpression = exp,
-								SourceResultType = tmp.CecilType
-							},
-							SourceExpression = exp,
-							SourceResultType = tmp.CecilType
-						},
-						SourceExpression = exp,
-						SourceResultType = tmp.CecilType
-					},
-					SourceExpression = exp,
-					SourceResultType = tmp.CecilType
-				}
-			};
-
-			nstm.UpdateParents();
-			foreach (var x in nstm.All().OfType<Expression>())
-				State.TypeLookup[x] = VHDLTypes.INTEGER;
-
-			stm.LoopBody.PrependStatement(nstm);
-=======
             if (incr == 1)
                 return item;
 
@@ -205,7 +125,6 @@
                 State.TypeLookup[x] = VHDLTypes.INTEGER;
 
             stm.LoopBody.PrependStatement(nstm);
->>>>>>> 43ee3ee6
 
             //Do not fix again
             stm.Increment = new AssignmentExpression(
@@ -220,31 +139,19 @@
 
             stm.Condition = new BinaryOperatorExpression(
                 new IdentifierExpression(stm.LoopIndex),
-<<<<<<< HEAD
-                ICSharpCode.Decompiler.CSharp.Syntax.BinaryOperatorType.LessThan,
-                new PrimitiveExpression(
-					// Integer ceiling of (Item2-1 - Item1) / Item3 + 1
-					(loopedges.Item2-1-loopedges.Item1) / loopedges.Item3 + 1,
-					tmp.CecilType.Module.ImportReference(typeof(int)))
-=======
                 SyntaxKind.LessThanToken,
-                new PrimitiveExpression(loopedges.Item2 / loopedges.Item3, tmp.MSCAType.LoadType(typeof(int)))
->>>>>>> 43ee3ee6
+                new PrimitiveExpression((loopedges.Item2-1-loopedges.Item1) / loopedges.Item3 + 1, 
+                tmp.MSCAType.LoadType(typeof(int)))
             )
             {
                 Parent = stm,
                 SourceResultType = tmp.MSCAType.LoadType(typeof(bool))
             };
 
-<<<<<<< HEAD
-			stm.Initializer = new PrimitiveExpression(0, tmp.CecilType);
+            stm.Initializer = new PrimitiveExpression(0, tmp.MSCAType);
 
-			return nstm;
-		}
-	}
-=======
             return nstm;
         }
     }
->>>>>>> 43ee3ee6
+    
 }