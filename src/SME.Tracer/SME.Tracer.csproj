--- conflicted
+++ resolved
@@ -1,54 +1,48 @@
-<Project Sdk="Microsoft.NET.Sdk">
-
-    <!-- Project dependencies -->
-    <ItemGroup>
-        <ProjectReference Include="..\SME\SME.csproj" />
-
-<<<<<<< HEAD
-        <PackageReference Include="NewtonSoft.Json" Version="12.0.1" />
-    </ItemGroup>
-=======
-  <ItemGroup>
-    <PackageReference Include="NewtonSoft.Json" Version="12.0.3" />
-  </ItemGroup>
->>>>>>> 43ee3ee6
-
-    <!-- Project output name and format -->
-    <PropertyGroup>
-        <OutputType>library</OutputType>
-        <TargetFramework>netstandard2.1</TargetFramework>
-        <RootNamespace>SME.Tracer</RootNamespace>
-    </PropertyGroup>
-
-    <!-- Nuget package metadata -->
-    <PropertyGroup>
-        <PackageId>SME.Tracer</PackageId>
-        <Title>Synchronous Message Exchange (SME)</Title>
-        <PackageVersion>0.4.4</PackageVersion>
-        <Authors>Kenneth Skovhede, Carl-Johannes Johnsen</Authors>
-        <Description>Tracing module for SME networks</Description>
-        <Copyright>Copyright ©2021 - The SME team</Copyright>
-        <PackageRequireLicenseAcceptance>false</PackageRequireLicenseAcceptance>
-        <DevelopmentDependency>false</DevelopmentDependency>
-        <PackageTags>SME;hardware simulation</PackageTags>
-        <RepositoryUrl>https://github.com/kenkendk/sme</RepositoryUrl>
-        <RepositoryBranch>master</RepositoryBranch>
-        <PackageLicenseFile>LICENSE</PackageLicenseFile>
-    </PropertyGroup>
-
-    <!-- Adding the license file to the Nuget package -->
-    <ItemGroup>
-        <None Include="..\..\LICENSE" Pack="true" PackagePath="" />
-    </ItemGroup>
-
-    <!-- Adding release notes text file to the Nuget package -->
-    <Target Name="PrepareReleaseNotesFromFile" BeforeTargets="GenerateNuspec" >
-        <ReadLinesFromFile File="..\..\RELEASE_NOTES.txt" >
-            <Output TaskParameter="Lines" ItemName="ReleaseNoteLines" />
-        </ReadLinesFromFile>
-        <PropertyGroup>
-            <PackageReleaseNotes>@(ReleaseNoteLines, '%0a')</PackageReleaseNotes>
-        </PropertyGroup>
-    </Target>
-
+<Project Sdk="Microsoft.NET.Sdk">
+
+    <!-- Project dependencies -->
+    <ItemGroup>
+        <ProjectReference Include="..\SME\SME.csproj" />
+
+        <PackageReference Include="NewtonSoft.Json" Version="12.0.3" />
+    </ItemGroup>
+
+    <!-- Project output name and format -->
+    <PropertyGroup>
+        <OutputType>library</OutputType>
+        <TargetFramework>netstandard2.1</TargetFramework>
+        <RootNamespace>SME.Tracer</RootNamespace>
+    </PropertyGroup>
+
+    <!-- Nuget package metadata -->
+    <PropertyGroup>
+        <PackageId>SME.Tracer</PackageId>
+        <Title>Synchronous Message Exchange (SME)</Title>
+        <PackageVersion>0.4.4</PackageVersion>
+        <Authors>Kenneth Skovhede, Carl-Johannes Johnsen</Authors>
+        <Description>Tracing module for SME networks</Description>
+        <Copyright>Copyright ©2021 - The SME team</Copyright>
+        <PackageRequireLicenseAcceptance>false</PackageRequireLicenseAcceptance>
+        <DevelopmentDependency>false</DevelopmentDependency>
+        <PackageTags>SME;hardware simulation</PackageTags>
+        <RepositoryUrl>https://github.com/kenkendk/sme</RepositoryUrl>
+        <RepositoryBranch>master</RepositoryBranch>
+        <PackageLicenseFile>LICENSE</PackageLicenseFile>
+    </PropertyGroup>
+
+    <!-- Adding the license file to the Nuget package -->
+    <ItemGroup>
+        <None Include="..\..\LICENSE" Pack="true" PackagePath="" />
+    </ItemGroup>
+
+    <!-- Adding release notes text file to the Nuget package -->
+    <Target Name="PrepareReleaseNotesFromFile" BeforeTargets="GenerateNuspec" >
+        <ReadLinesFromFile File="..\..\RELEASE_NOTES.txt" >
+            <Output TaskParameter="Lines" ItemName="ReleaseNoteLines" />
+        </ReadLinesFromFile>
+        <PropertyGroup>
+            <PackageReleaseNotes>@(ReleaseNoteLines, '%0a')</PackageReleaseNotes>
+        </PropertyGroup>
+    </Target>
+
 </Project>