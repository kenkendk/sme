--- conflicted
+++ resolved
@@ -6,28 +6,6 @@
 
 namespace SME
 {
-<<<<<<< HEAD
-	/// <summary>
-	/// Extension methods
-	/// </summary>
-	public static class GraphVizExtensionMethods
-	{
-		/// <summary>
-		/// Extension method for adding graph output to a simulation
-		/// </summary>
-		/// <returns>The runner.</returns>
-		/// <param name="self">The runner.</param>
-		/// <param name="filename">The output filename.</param>
-		public static Simulation BuildGraph(this Simulation self, string filename = "network.dot", bool render_buses = true)
-		{
-			self.AddPostloader(sim =>
-			{
-                SME.GraphViz.Renderer.Render(sim, Path.Combine(sim.TargetFolder, filename), render_buses);
-			});
-			return self;
-		}
-	}
-=======
     /// <summary>
     /// Extension methods for graph visualization.
     /// </summary>
@@ -39,35 +17,19 @@
         /// <returns>The runner.</returns>
         /// <param name="self">The runner.</param>
         /// <param name="filename">The output filename.</param>
-        public static Simulation BuildGraph(this Simulation self, string filename = "network.dot")
+        public static Simulation BuildGraph(this Simulation self, string filename = "network.dot", bool render_buses = true)
         {
             self.AddPostloader(sim =>
             {
-                SME.GraphViz.Renderer.Render(sim, Path.Combine(sim.TargetFolder, filename));
+                SME.GraphViz.Renderer.Render(sim, Path.Combine(sim.TargetFolder, filename), render_buses);
             });
             return self;
         }
     }
->>>>>>> 43ee3ee6
 }
 
 namespace SME.GraphViz
 {
-<<<<<<< HEAD
-	/// <summary>
-	/// Class for generating a GraphViz display of the current network
-	/// </summary>
-	public static class Renderer
-	{
-		/// <summary>
-		/// Render the specified processes into a dot file.
-		/// </summary>
-		/// <param name="simulation">The simulation setup to render.</param>
-		/// <param name="file">The filename to write into.</param>
-        public static void Render(Simulation simulation, string file, bool render_buses = true)
-		{
-			var sb = new StringBuilder();
-=======
     /// <summary>
     /// Class for generating a GraphViz display of the current network.
     /// </summary>
@@ -78,77 +40,55 @@
         /// </summary>
         /// <param name="simulation">The simulation setup to render.</param>
         /// <param name="file">The filename to write into.</param>
-        public static void Render(Simulation simulation, string file)
+        public static void Render(Simulation simulation, string file, bool render_buses = true)
         {
             var sb = new StringBuilder();
->>>>>>> 43ee3ee6
 
             sb.AppendFormat("digraph {0} {{", simulation.Processes.First().Instance.GetType().Assembly.GetName().Name);
             sb.AppendLine();
 
             var map = new NetworkMapper(simulation);
 
-<<<<<<< HEAD
-			if (render_buses)
-			{
-				var r = map.ReduceToNames();
-				foreach (var b in r.BusDependsOn.Keys.Concat(r.DependsOnBus.Keys).Concat(r.DependsOnClockedBus.Keys).Distinct())
-					sb.AppendFormat("\"{0}\" [shape=oval];{1}", b, Environment.NewLine);
-
-				foreach (var p in r.BusDependsOn.Values.Concat(r.DependsOnBus.Values).Concat(r.DependsOnClockedBus.Values).SelectMany(x => x).Select(n => n).Distinct())
-					sb.AppendFormat("\"{0}\" [shape=box];{1}", p, Environment.NewLine);
-
-				foreach (var b in r.BusDependsOn)
-					foreach (var p in b.Value)
-						sb.AppendFormat("\"{0}\" -> \"{1}\";{2}", b.Key, p, Environment.NewLine);
-
-				foreach (var b in r.DependsOnBus)
-					foreach (var p in b.Value)
-						sb.AppendFormat("\"{1}\" -> \"{0}\";{2}", b.Key, p, Environment.NewLine);
-
-				foreach (var b in r.DependsOnClockedBus)
-					foreach (var p in b.Value)
-						sb.AppendFormat("\"{0}\" -> \"{1}\" [style=dotted];{2}", b.Key, p, Environment.NewLine);
-
-			}
-			else
-			{
-				foreach(var p in map.ClockedProcesses)
-					sb.AppendFormat("\"{0}\" [shape=box];{1}",
-						p.InstanceName, Environment.NewLine);
-
-				foreach(var p in map.UnclockedProcesses)
-					sb.AppendFormat("\"{0}\" [shape=box, style=dashed];{1}",
-						p.InstanceName, Environment.NewLine);
-
-				foreach(var p in map.ClockedProcesses.Union(map.UnclockedProcesses))
-					foreach (var b in p.Instance.OutputBusses)
-						foreach (var s in map.BusDependsOn[b])
-							sb.AppendFormat(
-								"\"{0}\" -> \"{1}\";{2}",
-								p.InstanceName, s.InstanceName, Environment.NewLine
-							);
-			}
-=======
-            foreach (var b in r.BusDependsOn.Keys.Concat(r.DependsOnBus.Keys).Concat(r.DependsOnClockedBus.Keys).Distinct())
-                sb.AppendFormat("\"{0}\" [shape=oval];{1}", b, Environment.NewLine);
-
-            foreach (var p in r.BusDependsOn.Values.Concat(r.DependsOnBus.Values).Concat(r.DependsOnClockedBus.Values).SelectMany(x => x).Select(n => n).Distinct())
-                sb.AppendFormat("\"{0}\" [shape=box];{1}", p, Environment.NewLine);
-
-            foreach (var b in r.BusDependsOn)
-                foreach (var p in b.Value)
-                    sb.AppendFormat("\"{0}\" -> \"{1}\";{2}", b.Key, p, Environment.NewLine);
-
-            foreach (var b in r.DependsOnBus)
-                foreach (var p in b.Value)
-                    sb.AppendFormat("\"{1}\" -> \"{0}\";{2}", b.Key, p, Environment.NewLine);
-
-            foreach (var b in r.DependsOnClockedBus)
-                foreach (var p in b.Value)
-                    sb.AppendFormat("\"{0}\" -> \"{1}\" [style=dotted];{2}", b.Key, p, Environment.NewLine);
->>>>>>> 43ee3ee6
-
+            if (render_buses)
+            {
+                var r = map.ReduceToNames();
+                foreach (var b in r.BusDependsOn.Keys.Concat(r.DependsOnBus.Keys).Concat(r.DependsOnClockedBus.Keys).Distinct())
+                    sb.AppendFormat("\"{0}\" [shape=oval];{1}", b, Environment.NewLine);
+
+                foreach (var p in r.BusDependsOn.Values.Concat(r.DependsOnBus.Values).Concat(r.DependsOnClockedBus.Values).SelectMany(x => x).Select(n => n).Distinct())
+                    sb.AppendFormat("\"{0}\" [shape=box];{1}", p, Environment.NewLine);
+
+                foreach (var b in r.BusDependsOn)
+                    foreach (var p in b.Value)
+                        sb.AppendFormat("\"{0}\" -> \"{1}\";{2}", b.Key, p, Environment.NewLine);
+
+                foreach (var b in r.DependsOnBus)
+                    foreach (var p in b.Value)
+                        sb.AppendFormat("\"{1}\" -> \"{0}\";{2}", b.Key, p, Environment.NewLine);
+
+                foreach (var b in r.DependsOnClockedBus)
+                    foreach (var p in b.Value)
+                        sb.AppendFormat("\"{0}\" -> \"{1}\" [style=dotted];{2}", b.Key, p, Environment.NewLine);
+
+            }
+            else
+            {
+                foreach(var p in map.ClockedProcesses)
+                    sb.AppendFormat("\"{0}\" [shape=box];{1}",
+                        p.InstanceName, Environment.NewLine);
+
+                foreach(var p in map.UnclockedProcesses)
+                    sb.AppendFormat("\"{0}\" [shape=box, style=dashed];{1}",
+                        p.InstanceName, Environment.NewLine);
+
+                foreach(var p in map.ClockedProcesses.Union(map.UnclockedProcesses))
+                    foreach (var b in p.Instance.OutputBusses)
+                        foreach (var s in map.BusDependsOn[b])
+                            sb.AppendFormat(
+                                "\"{0}\" -> \"{1}\";{2}",
+                                p.InstanceName, s.InstanceName, Environment.NewLine
+                            );
+            }
 
             sb.AppendLine("}");
 
@@ -207,15 +147,12 @@
             /// The simulation to construct the mapping from.
             /// </summary>
             public readonly Simulation Simulation;
-<<<<<<< HEAD
-			public IEnumerable<ProcessMetadata> ClockedProcesses;
-			public IEnumerable<ProcessMetadata> UnclockedProcesses;
-			public IEnumerable<ProcessMetadata> SimulationProcesses;
-=======
+            public IEnumerable<ProcessMetadata> ClockedProcesses;
+            public IEnumerable<ProcessMetadata> UnclockedProcesses;
+            public IEnumerable<ProcessMetadata> SimulationProcesses;
             /// <summary>
             /// A dictionary, where given a bus, returns a list of processes that the bus depends on.
             /// </summary>
->>>>>>> 43ee3ee6
             public Dictionary<IRuntimeBus, List<ProcessMetadata>> BusDependsOn { get; private set; }
             /// <summary>
             /// A dictionary, where given a bus, returns a list of processes that depends on the bus.
@@ -236,63 +173,19 @@
 
                 var components = simulation.Processes;
 
-<<<<<<< HEAD
-				ClockedProcesses = components
-					.Where(x =>
-						!(x.Instance is SimulationProcess) &&
-						x.Instance.IsClockedProcess);
-
-				UnclockedProcesses = components
-					.Where(x =>
-						!(x.Instance is SimulationProcess) &&
-						!x.Instance.IsClockedProcess);
-
-				SimulationProcesses = components
-					.Where(x => x.Instance is SimulationProcess);
-
-				DependsOnBus =
-					(from g in
-					from c in components
-					from b in c.Instance.OutputBusses
-					select new {Bus = b, Component = c}
-					group g by g.Bus)
-						.ToDictionary(
-							k => k.Key,
-							y => y.Select(n => n.Component).ToList()
-						);
-
-				BusDependsOn =
-					(from g in
-						from c in components
-						from b in c.Instance.InputBusses.Union(c.Instance.ClockedInputBusses).Distinct()
-						select new {Bus = b, Component = c}
-						group g by g.Bus)
-						.ToDictionary(
-							k => k.Key,
-							y => y.Select(n => n.Component).ToList()
-						);
-
-				DependsOnClockedBus =
-					(from g in
-						from c in components
-						from b in c.Instance.ClockedInputBusses
-						select new {Bus = b, Component = c}
-						group g by g.Bus)
-						.ToDictionary(
-							k => k.Key,
-							y => y.Select(n => n.Component).ToList()
-						);
-			}
-
-			public NetworkMapperNames ReduceToNames()
-			{
-				return new NetworkMapperNames(this);
-			}
-		}
-	}
-
-}
-=======
+                ClockedProcesses = components
+                    .Where(x =>
+                        !(x.Instance is SimulationProcess) &&
+                        x.Instance.IsClockedProcess);
+
+                UnclockedProcesses = components
+                    .Where(x =>
+                        !(x.Instance is SimulationProcess) &&
+                        !x.Instance.IsClockedProcess);
+
+                SimulationProcesses = components
+                    .Where(x => x.Instance is SimulationProcess);
+
                 DependsOnBus =
                     (from g in
                     from c in components
@@ -307,7 +200,7 @@
                 BusDependsOn =
                     (from g in
                         from c in components
-                        from b in c.Instance.InputBusses
+                        from b in c.Instance.InputBusses.Union(c.Instance.ClockedInputBusses).Distinct()
                         select new {Bus = b, Component = c}
                         group g by g.Bus)
                         .ToDictionary(
@@ -327,14 +220,11 @@
                         );
             }
 
-            /// <summary>
-            /// Converts the map of buses and processes, into a map of strings.
-            /// </summary>
             public NetworkMapperNames ReduceToNames()
             {
                 return new NetworkMapperNames(this);
             }
         }
     }
-}
->>>>>>> 43ee3ee6
+
+}