﻿using System;
using System.Linq;
using System.Threading.Tasks;

namespace SME
{
    /// <summary>
    /// Base class for implementing a component.
    /// </summary>
    public abstract class Process : IProcess
    {
        /// <summary>
        /// The clock that drives this process.
        /// </summary>
        protected readonly Clock m_clock = Scope.Current.Clock;

        /// <summary>
        /// The collection of clocked input buses.
        /// </summary>
        private IRuntimeBus[] m_clockedinputbusses;
        /// <summary>
        /// The collection of input buses.
        /// </summary>
        private IRuntimeBus[] m_inputbusses;
        /// <summary>
        /// The collection of output buses.
        /// </summary>
        private IRuntimeBus[] m_outputbusses;
        /// <summary>
        /// The collection of internal buses.
        /// </summary>
        private IRuntimeBus[] m_internalbusses;

        /// <summary>
        /// Gets the collection of clocked input buses.
        /// </summary>
        /// <value>The collection of input buses.</value>
        IRuntimeBus[] IProcess.ClockedInputBusses { get { return m_clockedinputbusses; } }
        /// <summary>
        /// Gets the collection of input buses.
        /// </summary>
        /// <value>The collection of input buses.</value>
        IRuntimeBus[] IProcess.InputBusses { get { return m_inputbusses; } }
        /// <summary>
        /// Gets the collection of output buses.
        /// </summary>
        /// <value>The collection of output buses.</value>
        IRuntimeBus[] IProcess.OutputBusses { get { return m_outputbusses; } }
        /// <summary>
        /// Gets the collection of output buses.
        /// </summary>
        /// <value>The collection of output buses.</value>
        IRuntimeBus[] IProcess.InternalBusses { get { return m_internalbusses; } }

        /// <summary>
        /// Gets a value indicating whether this instance is a clocked process.
        /// </summary>
        /// <value><c>true</c> if this instance is a clocked process; otherwise, <c>false</c>.</value>
        bool IProcess.IsClockedProcess { get { return this.GetType().GetCustomAttributes(typeof(ClockedProcessAttribute), true).FirstOrDefault() != null; } }

        /// <summary>
        /// The inputready task.
        /// </summary>
        private TaskCompletionSource<bool> m_inputready = new TaskCompletionSource<bool>();

        /// <summary>
        /// The processready task.
        /// </summary>
        private TaskCompletionSource<bool> m_procready = new TaskCompletionSource<bool>();

        /// <summary>
        /// The finished task.
        /// </summary>
        private TaskCompletionSource<bool> m_finished = new TaskCompletionSource<bool>();

        /// <summary>
        /// Gets the name of this process.
        /// </summary>
        string IProcess.Name { get { return null; } }

        /// <summary>
        /// Resets the inputready task.
        /// </summary>
        Task IProcess.ResetInputReady()
        {
            var task = System.Threading.Interlocked.Exchange(ref m_inputready, new TaskCompletionSource<bool>());
            var res = task.Task.ContinueWith(x => { });
            return res;
        }

<<<<<<< HEAD
		/// <summary>
		/// Resets the processready task
		/// </summary>
		Task IProcess.ResetProcessReady()
		{
			var task = new TaskCompletionSource<bool>();
			System.Threading.Interlocked.Exchange(ref m_procready, task);
			var res = task.Task.ContinueWith(x => { });
			return res;
		}
=======
        /// <summary>
        /// Signals the input is ready, allowing all waiters to procceed.
        /// </summary>
        Task IProcess.SignalInputReady()
        {
            m_inputready.SetResult(true);
            return m_inputready.Task.ContinueWith(x => { });
        }
>>>>>>> 43ee3ee6

        /// <summary>
        /// Resets the processready task
        /// </summary>
        Task IProcess.ResetProcessReady()
        {
            var task = new TaskCompletionSource<bool>();
            System.Threading.Interlocked.Exchange(ref m_procready, task);
            var res = task.Task.ContinueWith(x => { });
            return res;
        }

        /// <summary>
        /// Signals the process is ready, allowing all waiters to procceed.
        /// </summary>
        void SignalProcessReady()
        {
            m_procready.SetResult(true);
        }

        /// <summary>
        /// Initializes a new instance of the <see cref="SME.Process"/> class
        /// </summary>
        public Process()
        {
            if (Simulation.Current == null)
                throw new InvalidOperationException($"Cannot create a {nameof(Process)} element when there is no active simulation");
            Simulation.Current.RegisterProcess(this);
            Loader.AutoloadBusses(this);
        }

        /// <summary>
        /// Helper method to refresh the internal collections of input and output buses.
        /// </summary>
        public void LoadBusMapsIfRequired()
        {
            if (m_internalbusses == null || m_outputbusses == null || m_inputbusses == null || m_clockedinputbusses == null)
                ReloadBusMaps();
        }

        /// <summary>
        /// Helper method to refresh the internal collections of input and output buses.
        /// </summary>
        protected void ReloadBusMaps()
        {
            m_internalbusses =
                Loader.GetBusFields(this.GetType())
                      .Where(n => n.GetCustomAttributes(typeof(InternalBusAttribute), true).Any())
                      .SelectMany(n => Loader.GetBusInstances(this, n))
                      .Where(n => n != null)
                      .Distinct()
                      .Cast<IRuntimeBus>()
                      .ToArray();

<<<<<<< HEAD
			m_outputbusses =
=======
            m_outputbusses =
>>>>>>> 43ee3ee6
                Loader.GetBusFields(this.GetType())
                      .Where(n => {
                          var attrIn = n.GetCustomAttributes(typeof(InputBusAttribute), true).FirstOrDefault();
                          var attrOut = n.GetCustomAttributes(typeof(OutputBusAttribute), true).FirstOrDefault();
                          var attrInternal = n.GetCustomAttributes(typeof(InternalBusAttribute), true).FirstOrDefault();
                          return attrInternal == null && (attrOut != null || ((attrIn == null) == (attrOut == null)));
                      })
                      .SelectMany(n => Loader.GetBusInstances(this, n))
                      .Where(n => n != null)
                      .Distinct()
                      .Cast<IRuntimeBus>()
                      .ToArray();

<<<<<<< HEAD
			var inputList =
=======
            var inputList =
>>>>>>> 43ee3ee6
                Loader.GetBusFields(this.GetType())
                      .Where(n => {
                          var attrIn = n.GetCustomAttributes(typeof(InputBusAttribute), true).FirstOrDefault();
                          var attrOut = n.GetCustomAttributes(typeof(OutputBusAttribute), true).FirstOrDefault();
                          var attrInternal = n.GetCustomAttributes(typeof(InternalBusAttribute), true).FirstOrDefault();
                          return attrInternal == null && (attrOut == null || ((attrIn == null) == (attrOut == null)));
                      })
                      .SelectMany(n => Loader.GetBusInstances(this, n))
                      .Where(n => n != null)
                      .Distinct()
                      .Cast<IRuntimeBus>()
                      .ToArray();

            var violator = m_internalbusses.FirstOrDefault(x => x.BusType.GetCustomAttributes(typeof(TopLevelInputBusAttribute), true).FirstOrDefault() != null);
            if (violator != null)
                throw new NotSupportedException($"The bus {violator.BusType.FullName} is marked with [{nameof(InternalBusAttribute)}], but is also marked with [{nameof(TopLevelInputBusAttribute)}] ");

            violator = m_internalbusses.FirstOrDefault(x => x.BusType.GetCustomAttributes(typeof(TopLevelOutputBusAttribute), true).FirstOrDefault() != null);
            if (violator != null)
                throw new NotSupportedException($"The bus {violator.BusType.FullName} is marked with [{nameof(InternalBusAttribute)}], but is also marked with [{nameof(TopLevelOutputBusAttribute)}] ");

            if (((IProcess)this).IsClockedProcess)
            {
                m_inputbusses = new IRuntimeBus[0];
                m_clockedinputbusses = inputList;
            }
            else
            {
                m_clockedinputbusses = new IRuntimeBus[0];
                m_inputbusses = inputList;
            }
        }

        /// <summary>
        /// Manually register the collections of buses in this instance, overrides the automatic bus detection system
        /// </summary>
        /// <param name="inputBusses">The collection of input buses.</param>
        /// <param name="outputBusses">The collection of output buses.</param>
        /// <param name="internalBusses">The collection of internal buses.</param>
        protected void RegisterBusses(IBus[] inputBusses, IBus[] outputBusses, IBus[] internalBusses)
        {
            m_internalbusses = (internalBusses ?? new IBus[0]).Cast<IRuntimeBus>().ToArray();
            m_outputbusses = (outputBusses ?? new IBus[0]).Cast<IRuntimeBus>().ToArray();
            if (((IProcess)this).IsClockedProcess)
            {
                m_inputbusses = new IRuntimeBus[0];
                m_clockedinputbusses = (inputBusses ?? new IBus[0]).Cast<IRuntimeBus>().ToArray();
            }
            else
            {
                m_clockedinputbusses = new IRuntimeBus[0];
                m_inputbusses = (inputBusses ?? new IBus[0]).Cast<IRuntimeBus>().ToArray();
            }
        }

<<<<<<< HEAD
		/// <summary>
		/// Returns an awaitable task that is signaled when the process can run
		/// </summary>
		/// <returns>The async awaitable task.</returns>
		public async Task ClockAsync()
		{
			SignalProcessReady();
			await m_clock.WaitAsync();
			await m_inputready.Task;
		}

		/// <summary>
		/// Returns an awaitable task indicating that the process has finished
		/// </summary>
		Task IProcess.Finished()
		{
			return m_finished.Task;
		}

		/// <summary>
		/// Method to be called after Run()
		/// </summary>
		void IProcess.SignalFinished()
		{
			m_finished.SetResult(true);
		}

		/// <summary>
		/// Yields until a specific condition is met
		/// </summary>
		/// <returns>The async awaitable task.</returns>
		/// <param name="condition">The condition to wait for.</param>
		public async Task WaitUntilAsync(Func<bool> condition)
		{
			do
			{
				await ClockAsync();
			} while(!condition());
		}
=======
        /// <summary>
        /// Returns an awaitable task that is signaled when the process can run.
        /// </summary>
        public async Task ClockAsync()
        {
            SignalProcessReady();
            await m_clock.WaitAsync();
            await m_inputready.Task;
        }
>>>>>>> 43ee3ee6

        /// <summary>
        /// Returns an awaitable task indicating that the process has finished.
        /// </summary>
        Task IProcess.Finished()
        {
            return m_finished.Task;
        }

        /// <summary>
        /// Method to be called after Run().
        /// </summary>
        void IProcess.SignalFinished()
        {
            m_finished.SetResult(true);
        }

        /// <summary>
        /// Yields until a specific condition is met.
        /// </summary>
        /// <returns>The async awaitable task.</returns>
        /// <param name="condition">The condition to wait for.</param>
        public async Task WaitUntilAsync(Func<bool> condition)
        {
            do
            {
                await ClockAsync();
            } while(!condition());
        }

        /// <summary>
        /// Run this instance.
        /// </summary>
        public abstract Task Run();

        /// <summary>
        /// Helper method for performing an operation that only occurs during simulation.
        /// </summary>
        /// <returns>The input value.</returns>
        protected void SimulationOnly(Action f)
        {
            f();
<<<<<<< HEAD
		}

		/// <summary>
		/// Field for storing an instance of SME.VHDL.ICustomRenderer
		/// TODO it is an object, since SME should not depend on SME.VHDL
		/// </summary>
		public virtual object CustomRenderer { get { return null; } }
	}
}
=======
        }
    }
}
>>>>>>> 43ee3ee6
<|MERGE_RESOLUTION|>--- conflicted
+++ resolved
@@ -88,18 +88,6 @@
             return res;
         }
 
-<<<<<<< HEAD
-		/// <summary>
-		/// Resets the processready task
-		/// </summary>
-		Task IProcess.ResetProcessReady()
-		{
-			var task = new TaskCompletionSource<bool>();
-			System.Threading.Interlocked.Exchange(ref m_procready, task);
-			var res = task.Task.ContinueWith(x => { });
-			return res;
-		}
-=======
         /// <summary>
         /// Signals the input is ready, allowing all waiters to procceed.
         /// </summary>
@@ -108,7 +96,6 @@
             m_inputready.SetResult(true);
             return m_inputready.Task.ContinueWith(x => { });
         }
->>>>>>> 43ee3ee6
 
         /// <summary>
         /// Resets the processready task
@@ -163,11 +150,7 @@
                       .Cast<IRuntimeBus>()
                       .ToArray();
 
-<<<<<<< HEAD
-			m_outputbusses =
-=======
             m_outputbusses =
->>>>>>> 43ee3ee6
                 Loader.GetBusFields(this.GetType())
                       .Where(n => {
                           var attrIn = n.GetCustomAttributes(typeof(InputBusAttribute), true).FirstOrDefault();
@@ -181,11 +164,7 @@
                       .Cast<IRuntimeBus>()
                       .ToArray();
 
-<<<<<<< HEAD
-			var inputList =
-=======
             var inputList =
->>>>>>> 43ee3ee6
                 Loader.GetBusFields(this.GetType())
                       .Where(n => {
                           var attrIn = n.GetCustomAttributes(typeof(InputBusAttribute), true).FirstOrDefault();
@@ -241,7 +220,6 @@
             }
         }
 
-<<<<<<< HEAD
 		/// <summary>
 		/// Returns an awaitable task that is signaled when the process can run
 		/// </summary>
@@ -253,46 +231,6 @@
 			await m_inputready.Task;
 		}
 
-		/// <summary>
-		/// Returns an awaitable task indicating that the process has finished
-		/// </summary>
-		Task IProcess.Finished()
-		{
-			return m_finished.Task;
-		}
-
-		/// <summary>
-		/// Method to be called after Run()
-		/// </summary>
-		void IProcess.SignalFinished()
-		{
-			m_finished.SetResult(true);
-		}
-
-		/// <summary>
-		/// Yields until a specific condition is met
-		/// </summary>
-		/// <returns>The async awaitable task.</returns>
-		/// <param name="condition">The condition to wait for.</param>
-		public async Task WaitUntilAsync(Func<bool> condition)
-		{
-			do
-			{
-				await ClockAsync();
-			} while(!condition());
-		}
-=======
-        /// <summary>
-        /// Returns an awaitable task that is signaled when the process can run.
-        /// </summary>
-        public async Task ClockAsync()
-        {
-            SignalProcessReady();
-            await m_clock.WaitAsync();
-            await m_inputready.Task;
-        }
->>>>>>> 43ee3ee6
-
         /// <summary>
         /// Returns an awaitable task indicating that the process has finished.
         /// </summary>
@@ -334,7 +272,6 @@
         protected void SimulationOnly(Action f)
         {
             f();
-<<<<<<< HEAD
 		}
 
 		/// <summary>
@@ -343,9 +280,4 @@
 		/// </summary>
 		public virtual object CustomRenderer { get { return null; } }
 	}
-}
-=======
-        }
-    }
-}
->>>>>>> 43ee3ee6
+}