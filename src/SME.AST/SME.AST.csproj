--- conflicted
+++ resolved
@@ -4,16 +4,16 @@
     <ItemGroup>
         <ProjectReference Include="..\SME\SME.csproj" />
 
-<<<<<<< HEAD
-        <PackageReference Include="NewtonSoft.Json" Version="12.0.1" />
-        <PackageReference Include="ICSharpCode.Decompiler" Version="3.0.2.3465" />
-        <PackageReference Include="Mono.Cecil" Version="0.10.0" />
+        <PackageReference Include="NewtonSoft.Json" Version="12.0.3" />
+        <PackageReference Include="Microsoft.Build.Locator" Version="1.2.6" />
+        <PackageReference Include="Microsoft.CodeAnalysis" Version="3.7.0" />
+        <PackageReference Include="Microsoft.CodeAnalysis.Workspaces.MSBuild" Version="3.7.0" />
     </ItemGroup>
 
     <!-- Project output name and format -->
     <PropertyGroup>
         <OutputType>library</OutputType>
-        <TargetFramework>netstandard2.1</TargetFramework>
+        <TargetFramework>netcoreapp3.1</TargetFramework>
         <RootNamespace>SME.AST</RootNamespace>
     </PropertyGroup>
 
@@ -47,19 +47,5 @@
             <PackageReleaseNotes>@(ReleaseNoteLines, '%0a')</PackageReleaseNotes>
         </PropertyGroup>
     </Target>
-=======
-  <ItemGroup>
-    <PackageReference Include="NewtonSoft.Json" Version="12.0.3" />
-    <PackageReference Include="Microsoft.Build.Locator" Version="1.2.6" />
-    <PackageReference Include="Microsoft.CodeAnalysis" Version="3.7.0" />
-    <PackageReference Include="Microsoft.CodeAnalysis.Workspaces.MSBuild" Version="3.7.0" />
-  </ItemGroup>
-
-  <PropertyGroup>
-    <OutputType>library</OutputType>
-    <TargetFramework>netcoreapp3.1</TargetFramework>
-    <RootNamespace>SME.AST</RootNamespace>
-  </PropertyGroup>
->>>>>>> 43ee3ee6
 
 </Project>