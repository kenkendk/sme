﻿using System;
using System.Collections.Generic;

namespace SME.AST
{
    /// <summary>
    /// The different states a visitor can have.
    /// </summary>
    public enum VisitorState
    {
        /// <summary>
        /// Enter the element.
        /// </summary>
        Enter,
        /// <summary>
        /// Visit the element.
        /// </summary>
        Visit,
        /// <summary>
        /// Visited the element.
        /// </summary>
        Visited,
        /// <summary>
        /// Leave the element.
        /// </summary>
        Leave
    }

    /// <summary>
    /// Methods that enumerate all elements in various parts of the network.
    /// </summary>
    public static class EnumerationExtensions
    {
        /// <summary>
        /// Visits all elements in depth-first-search, using post-order vistits.
        /// </summary>
        /// <returns>The sequence of elements in depth-first post-order.</returns>
        /// <param name="self">The item to enumerate.</param>
        /// <param name="visitor">The visitor method. Return <c>false</c> to prevent entering this node.</param>
        public static IEnumerable<ASTItem> DepthFirstPostOrder(this ASTItem self, Func<ASTItem, VisitorState, bool> visitor = null)
        {
            visitor = visitor ?? ((a, b) => true);
<<<<<<< HEAD
			var work = new List<ASTItem>();
			ASTItem last = null;
			foreach (var n in All(self, (el, state) =>
			{
				if (state == VisitorState.Enter)
					last = el;
				if (state == VisitorState.Leave)
				{
					if (el == last)
						work.Add(el);
					last = null;
				}
				return visitor(el, state);
			}))
			{
				foreach (var el in work)
					yield return el;

				work.Clear();
			}
			foreach (var el in work)
				yield return el;
		}


		/// <summary>
		/// Enumerates all elements in the item, and optionally applies the visitor function
		/// </summary>
		/// <param name="self">The item to traverse.</param>
		/// <param name="visitor">The visitor method. Return <c>false</c> to prevent entering this node.</param>
		public static IEnumerable<ASTItem> All(this ASTItem self, Func<ASTItem, VisitorState, bool> visitor = null)
		{
			if (self is Network)
				return All((Network)self, visitor);
			if (self is Process)
				return All((Process)self, visitor);
			if (self is Bus)
				return All((Bus)self, visitor);
			if (self is Method)
				return All((Method)self, visitor);
			if (self is Statement)
				return All((Statement)self, visitor);
			if (self is Expression)
				return All((Expression)self, visitor);

			throw new Exception($"Unable to visit expression of type {self.GetType().FullName}");
		}

		/// <summary>
		/// Enumerates all elements in the network, and optionally applies the visitor function
		/// </summary>
		/// <param name="network">The network to traverse.</param>
		/// <param name="visitor">The visitor method. Return <c>false</c> to prevent entering this node.</param>
		public static IEnumerable<ASTItem> All(this Network network, Func<ASTItem, VisitorState, bool> visitor = null)
		{
			visitor = visitor ?? ((a, b) => true);
			if (!visitor(network, VisitorState.Enter))
				yield break;

			if (!visitor(network, VisitorState.Visit))
				yield break;
			yield return network;
			if (!visitor(network, VisitorState.Visited))
				yield break;

			foreach (var p in network.Constants)
				yield return p;

			foreach (var p in network.Processes)
				foreach (var x in p.All(visitor))
					yield return x;

			visitor(network, VisitorState.Leave);
		}

		/// <summary>
		/// Enumerates all elements in the process, and optionally applies the visitor function
		/// </summary>
		/// <param name="proc">The process to traverse.</param>
		/// <param name="visitor">The visitor method. Return <c>false</c> to prevent entering this node.</param>
		public static IEnumerable<ASTItem> All(this Process proc, Func<ASTItem, VisitorState, bool> visitor = null)
		{
			visitor = visitor ?? ((a, b) => true);

			if (!visitor(proc, VisitorState.Enter))
				yield break;

			if (!visitor(proc, VisitorState.Visit))
				yield break;
			yield return proc;
			if (!visitor(proc, VisitorState.Visited))
				yield break;

			foreach (var p in proc.InputBusses)
				foreach (var x in p.All(visitor))
					yield return x;

			foreach (var p in proc.InternalBusses)
				foreach (var x in p.All(visitor))
					yield return x;

			foreach (var p in proc.OutputBusses)
				foreach (var x in p.All(visitor))
					yield return x;

			foreach (var p in proc.SharedSignals)
				if (visitor(p, VisitorState.Enter))
				{
					if (!visitor(p, VisitorState.Visit))
						yield break;
					yield return p;
					if (!visitor(p, VisitorState.Visited))
						yield break;
					visitor(p, VisitorState.Leave);
				}

			foreach (var p in proc.SharedVariables)
				if (visitor(p, VisitorState.Enter))
				{
					if (!visitor(proc, VisitorState.Visit))
						yield break;
					yield return p;
					if (!visitor(proc, VisitorState.Visited))
						yield break;
					visitor(p, VisitorState.Leave);
				}
=======
            var work = new List<ASTItem>();
            foreach (var n in All(self, (el, state) => {
                if (state == VisitorState.Leave)
                    work.Add(el);
                return visitor(el, state);
            }))
            {
                foreach (var el in work)
                    yield return el;

                work.Clear();
            }

            foreach (var el in work)
                yield return el;
        }

        /// <summary>
        /// Returns all the leaves in the sequence originating in the given item.
        /// </summary>
        /// <returns>The leaves.</returns>
        /// <param name="self">The items to enumerate.</param>
        /// <param name="visitor">The visitor method. Return <c>false</c> to prevent entering this node.</param>
        public static IEnumerable<ASTItem> LeavesOnly(this ASTItem self, Func<ASTItem, VisitorState, bool> visitor = null)
        {
            visitor = visitor ?? ((a, b) => true);
            var work = new List<ASTItem>();
            ASTItem last = null;
            foreach (var n in All(self, (el, state) =>
            {
                if (state == VisitorState.Enter)
                    last = el;
                if (state == VisitorState.Leave)
                {
                    if (el == last)
                        work.Add(el);
                    last = null;
                }
                return visitor(el, state);
            }))
            {
                foreach (var el in work)
                    yield return el;

                work.Clear();
            }
            foreach (var el in work)
                yield return el;
        }


        /// <summary>
        /// Enumerates all elements in the item, and optionally applies the visitor function.
        /// </summary>
        /// <param name="self">The item to traverse.</param>
        /// <param name="visitor">The visitor method. Return <c>false</c> to prevent entering this node.</param>
        public static IEnumerable<ASTItem> All(this ASTItem self, Func<ASTItem, VisitorState, bool> visitor = null)
        {
            if (self is Network)
                return All((Network)self, visitor);
            if (self is Process)
                return All((Process)self, visitor);
            if (self is Bus)
                return All((Bus)self, visitor);
            if (self is Method)
                return All((Method)self, visitor);
            if (self is Statement)
                return All((Statement)self, visitor);
            if (self is Expression)
                return All((Expression)self, visitor);

            throw new Exception($"Unable to visit expression of type {self.GetType().FullName}");
        }

        /// <summary>
        /// Enumerates all elements in the network, and optionally applies the visitor function.
        /// </summary>
        /// <param name="network">The network to traverse.</param>
        /// <param name="visitor">The visitor method. Return <c>false</c> to prevent entering this node.</param>
        public static IEnumerable<ASTItem> All(this Network network, Func<ASTItem, VisitorState, bool> visitor = null)
        {
            visitor = visitor ?? ((a, b) => true);
            if (!visitor(network, VisitorState.Enter))
                yield break;

            if (!visitor(network, VisitorState.Visit))
                yield break;
            yield return network;
            if (!visitor(network, VisitorState.Visited))
                yield break;

            foreach (var p in network.Constants)
                yield return p;

            foreach (var p in network.Processes)
                foreach (var x in p.All(visitor))
                    yield return x;

            visitor(network, VisitorState.Leave);
        }

        /// <summary>
        /// Enumerates all elements in the process, and optionally applies the visitor function.
        /// </summary>
        /// <param name="proc">The process to traverse.</param>
        /// <param name="visitor">The visitor method. Return <c>false</c> to prevent entering this node.</param>
        public static IEnumerable<ASTItem> All(this Process proc, Func<ASTItem, VisitorState, bool> visitor = null)
        {
            visitor = visitor ?? ((a, b) => true);

            if (!visitor(proc, VisitorState.Enter))
                yield break;

            if (!visitor(proc, VisitorState.Visit))
                yield break;
            yield return proc;
            if (!visitor(proc, VisitorState.Visited))
                yield break;

            foreach (var p in proc.InputBusses)
                foreach (var x in p.All(visitor))
                    yield return x;

            foreach (var p in proc.InternalBusses)
                foreach (var x in p.All(visitor))
                    yield return x;

            foreach (var p in proc.OutputBusses)
                foreach (var x in p.All(visitor))
                    yield return x;

            foreach (var p in proc.SharedSignals)
                if (visitor(p, VisitorState.Enter))
                {
                    if (!visitor(p, VisitorState.Visit))
                        yield break;
                    yield return p;
                    if (!visitor(p, VisitorState.Visited))
                        yield break;
                    visitor(p, VisitorState.Leave);
                }

            foreach (var p in proc.SharedVariables)
                if (visitor(p, VisitorState.Enter))
                {
                    if (!visitor(proc, VisitorState.Visit))
                        yield break;
                    yield return p;
                    if (!visitor(proc, VisitorState.Visited))
                        yield break;
                    visitor(p, VisitorState.Leave);
                }
>>>>>>> 43ee3ee6

            foreach (var p in proc.InternalDataElements)
                if (visitor(p, VisitorState.Enter))
                {
                    if (!visitor(proc, VisitorState.Visit))
                        yield break;
                    yield return p;
                    if (!visitor(proc, VisitorState.Visited))
                        yield break;
                    visitor(p, VisitorState.Leave);
                }

<<<<<<< HEAD
			if (proc.MainMethod != null)
				foreach (var x in proc.MainMethod.All(visitor))
					yield return x;

			if (proc.Methods != null)
				foreach (var p in proc.Methods)
					foreach (var x in p.All(visitor))
						yield return x;

			visitor(proc, VisitorState.Leave);
		}

		/// <summary>
		/// Enumerates all elements in the bus, and optionally applies the visitor function
		/// </summary>
		/// <param name="bus">The bus to traverse.</param>
		/// <param name="visitor">The visitor method. Return <c>false</c> to prevent entering this node.</param>
		public static IEnumerable<ASTItem> All(this Bus bus, Func<ASTItem, VisitorState, bool> visitor = null)
		{
			visitor = visitor ?? ((a, b) => true);
			if (!visitor(bus, VisitorState.Enter))
				yield break;

			if (!visitor(bus, VisitorState.Visit))
				yield break;
			yield return bus;
			if (!visitor(bus, VisitorState.Visited))
				yield break;

			foreach (var s in bus.Signals)
				if (visitor(s, VisitorState.Enter))
				{
					if (!visitor(s, VisitorState.Visit))
						yield break;
					yield return s;
					if (!visitor(s, VisitorState.Visited))
						yield break;
 					visitor(s, VisitorState.Leave);
				}

			visitor(bus, VisitorState.Leave);
		}

		/// <summary>
		/// Enumerates all elements in the method, and optionally applies the visitor function
		/// </summary>
		/// <param name="method">The method to traverse.</param>
		/// <param name="visitor">The visitor method. Return <c>false</c> to prevent entering this node.</param>
		public static IEnumerable<ASTItem> All(this Method method, Func<ASTItem, VisitorState, bool> visitor = null)
		{
			visitor = visitor ?? ((a, b) => true);
			if (!visitor(method, VisitorState.Enter))
				yield break;

			if (!visitor(method, VisitorState.Visit))
				yield break;
			yield return method;
			if (!visitor(method, VisitorState.Visited))
				yield break;

			foreach (var p in method.Parameters)
				if (visitor(p, VisitorState.Enter))
				{
					if (!visitor(p, VisitorState.Visit))
						yield break;
					yield return p;
					if (!visitor(p, VisitorState.Visited))
						yield break;
					visitor(p, VisitorState.Leave);
				}

			foreach (var p in method.AllVariables)
				if (visitor(p, VisitorState.Enter))
				{
					if (!visitor(p, VisitorState.Visit))
						yield break;
					yield return p;
					if (!visitor(p, VisitorState.Visited))
						yield break;
					visitor(p, VisitorState.Leave);
				}

			if (method.ReturnVariable != null)
				if (visitor(method.ReturnVariable, VisitorState.Enter))
				{
					if (!visitor(method.ReturnVariable, VisitorState.Visit))
						yield break;
					yield return method.ReturnVariable;
					if (!visitor(method.ReturnVariable, VisitorState.Visited))
						yield break;
					visitor(method.ReturnVariable, VisitorState.Leave);
				}

			foreach (var s in method.Statements)
				foreach (var x in s.All(visitor))
					yield return x;

			visitor(method, VisitorState.Leave);
		}

		/// <summary>
		/// Enumerates all elements in the statement, and optionally applies the visitor function
		/// </summary>
		/// <param name="statement">The statement to traverse.</param>
		/// <param name="visitor">The visitor method. Return <c>false</c> to prevent entering this node.</param>
		public static IEnumerable<ASTItem> All(this Statement statement, Func<ASTItem, VisitorState, bool> visitor = null)
		{
			visitor = visitor ?? ((a, b) => true);
			if (!visitor(statement, VisitorState.Enter))
				yield break;

			if (!visitor(statement, VisitorState.Visit))
				yield break;
			yield return statement;
			if (!visitor(statement, VisitorState.Visited))
				yield break;

			if (statement is ExpressionStatement)
			{
				foreach (var x in ((ExpressionStatement)statement).Expression.All(visitor))
					yield return x;
			}
			else if (statement is EmptyStatement)
			{
			}
			else if (statement is IfElseStatement)
			{
				var e = statement as IfElseStatement;
				foreach (var p in e.Condition.All(visitor))
					yield return p;

				foreach (var p in e.TrueStatement.All(visitor))
					yield return p;

				foreach (var p in e.FalseStatement.All(visitor))
					yield return p;

			}
			else if (statement is BlockStatement)
			{
				var e = statement as BlockStatement;
				foreach (var p in e.Statements)
					foreach (var x in p.All(visitor))
						yield return x;
			}
			else if (statement is SwitchStatement)
			{
				var e = statement as SwitchStatement;
				foreach (var p in e.SwitchExpression.All(visitor))
					yield return p;

				foreach (var p in e.Cases)
				{
					foreach (var x in p.Item1)
						foreach (var y in x.All(visitor))
							yield return y;
					foreach (var x in p.Item2)
						foreach (var y in x.All(visitor))
							yield return y;
				}
			}
			else if (statement is ReturnStatement)
			{
				var e = statement as ReturnStatement;
				if (e.ReturnExpression != null)
					foreach (var p in e.ReturnExpression.All(visitor))
						yield return p;
			}
=======
            if (proc.MainMethod != null)
                foreach (var x in proc.MainMethod.All(visitor))
                    yield return x;

            if (proc.Methods != null)
                foreach (var p in proc.Methods)
                    foreach (var x in p.All(visitor))
                        yield return x;

            visitor(proc, VisitorState.Leave);
        }

        /// <summary>
        /// Enumerates all elements in the bus, and optionally applies the visitor function.
        /// </summary>
        /// <param name="bus">The bus to traverse.</param>
        /// <param name="visitor">The visitor method. Return <c>false</c> to prevent entering this node.</param>
        public static IEnumerable<ASTItem> All(this Bus bus, Func<ASTItem, VisitorState, bool> visitor = null)
        {
            visitor = visitor ?? ((a, b) => true);
            if (!visitor(bus, VisitorState.Enter))
                yield break;

            if (!visitor(bus, VisitorState.Visit))
                yield break;
            yield return bus;
            if (!visitor(bus, VisitorState.Visited))
                yield break;

            foreach (var s in bus.Signals)
                if (visitor(s, VisitorState.Enter))
                {
                    if (!visitor(s, VisitorState.Visit))
                        yield break;
                    yield return s;
                    if (!visitor(s, VisitorState.Visited))
                        yield break;
                     visitor(s, VisitorState.Leave);
                }

            visitor(bus, VisitorState.Leave);
        }

        /// <summary>
        /// Enumerates all elements in the method, and optionally applies the visitor function.
        /// </summary>
        /// <param name="method">The method to traverse.</param>
        /// <param name="visitor">The visitor method. Return <c>false</c> to prevent entering this node.</param>
        public static IEnumerable<ASTItem> All(this Method method, Func<ASTItem, VisitorState, bool> visitor = null)
        {
            visitor = visitor ?? ((a, b) => true);
            if (!visitor(method, VisitorState.Enter))
                yield break;

            if (!visitor(method, VisitorState.Visit))
                yield break;
            yield return method;
            if (!visitor(method, VisitorState.Visited))
                yield break;

            foreach (var p in method.Parameters)
                if (visitor(p, VisitorState.Enter))
                {
                    if (!visitor(p, VisitorState.Visit))
                        yield break;
                    yield return p;
                    if (!visitor(p, VisitorState.Visited))
                        yield break;
                    visitor(p, VisitorState.Leave);
                }

            foreach (var p in method.AllVariables)
                if (visitor(p, VisitorState.Enter))
                {
                    if (!visitor(p, VisitorState.Visit))
                        yield break;
                    yield return p;
                    if (!visitor(p, VisitorState.Visited))
                        yield break;
                    visitor(p, VisitorState.Leave);
                }

            if (method.ReturnVariable != null)
                if (visitor(method.ReturnVariable, VisitorState.Enter))
                {
                    if (!visitor(method.ReturnVariable, VisitorState.Visit))
                        yield break;
                    yield return method.ReturnVariable;
                    if (!visitor(method.ReturnVariable, VisitorState.Visited))
                        yield break;
                    visitor(method.ReturnVariable, VisitorState.Leave);
                }

            foreach (var s in method.Statements)
                foreach (var x in s.All(visitor))
                    yield return x;

            visitor(method, VisitorState.Leave);
        }

        /// <summary>
        /// Enumerates all elements in the statement, and optionally applies the visitor function.
        /// </summary>
        /// <param name="statement">The statement to traverse.</param>
        /// <param name="visitor">The visitor method. Return <c>false</c> to prevent entering this node.</param>
        public static IEnumerable<ASTItem> All(this Statement statement, Func<ASTItem, VisitorState, bool> visitor = null)
        {
            visitor = visitor ?? ((a, b) => true);
            if (!visitor(statement, VisitorState.Enter))
                yield break;

            if (!visitor(statement, VisitorState.Visit))
                yield break;
            yield return statement;
            if (!visitor(statement, VisitorState.Visited))
                yield break;

            if (statement is ExpressionStatement)
            {
                foreach (var x in ((ExpressionStatement)statement).Expression.All(visitor))
                    yield return x;
            }
            else if (statement is EmptyStatement)
            {
            }
            else if (statement is IfElseStatement)
            {
                var e = statement as IfElseStatement;
                foreach (var p in e.Condition.All(visitor))
                    yield return p;

                foreach (var p in e.TrueStatement.All(visitor))
                    yield return p;

                foreach (var p in e.FalseStatement.All(visitor))
                    yield return p;

            }
            else if (statement is BlockStatement)
            {
                var e = statement as BlockStatement;
                foreach (var p in e.Statements)
                    foreach (var x in p.All(visitor))
                        yield return x;
            }
            else if (statement is SwitchStatement)
            {
                var e = statement as SwitchStatement;
                foreach (var p in e.SwitchExpression.All(visitor))
                    yield return p;

                foreach (var p in e.Cases)
                {
                    foreach (var x in p.Item1)
                        foreach (var y in x.All(visitor))
                            yield return y;
                    foreach (var x in p.Item2)
                        foreach (var y in x.All(visitor))
                            yield return y;
                }
            }
            else if (statement is ReturnStatement)
            {
                var e = statement as ReturnStatement;
                if (e.ReturnExpression != null)
                    foreach (var p in e.ReturnExpression.All(visitor))
                        yield return p;
            }
>>>>>>> 43ee3ee6
            else if (statement is WhileStatement)
            {
                var e = statement as WhileStatement;
                if (e.Condition != null)
                    foreach (var p in e.Condition.All(visitor))
                        yield return p;

                if (e.Body != null)
                    foreach (var p in e.Body.All(visitor))
                        yield return p;
            }
            else if (statement is ForStatement)
            {
                var e = statement as ForStatement;
                if (e.Initializer != null)
                    foreach (var p in e.Initializer.All(visitor))
                        yield return p;

                if (e.Condition != null)
                    foreach (var p in e.Condition.All(visitor))
                        yield return p;

                if (e.Increment != null)
                    foreach (var p in e.Increment.All(visitor))
                        yield return p;

                if (visitor(e.LoopIndex, VisitorState.Enter))
                {
                    if (!visitor(e.LoopIndex, VisitorState.Visited))
                        yield break;
                    yield return e.LoopIndex;
                    if (!visitor(e.LoopIndex, VisitorState.Visited))
                        yield break;
                    visitor(e.LoopIndex, VisitorState.Leave);
                }

                foreach (var p in e.LoopBody.All(visitor))
                    yield return p;
            }
            else if (statement is CommentStatement || statement is BreakStatement || statement is GotoStatement || statement is LabelStatement)
<<<<<<< HEAD
			{
			}
			else
			{
				throw new Exception($"Unsupported statement type: {statement.GetType().FullName}");
			}

			visitor(statement, VisitorState.Leave);
		}

		/// <summary>
		/// Enumerates all elements in the expression, and optionally applies the visitor function
		/// </summary>
		/// <param name="expression">The expression to traverse.</param>
		/// <param name="visitor">The visitor method. Return <c>false</c> to prevent entering this node.</param>
		public static IEnumerable<ASTItem> All(this Expression expression, Func<ASTItem, VisitorState, bool> visitor = null)
		{
			visitor = visitor ?? ((a, b) => true);
			if (expression is CustomExpression)
			{
				foreach (var e in ((CustomExpression)expression).Visit(visitor))
					yield return e;
			}
			else
			{
				if (!visitor(expression, VisitorState.Enter))
					yield break;

				var isSplitOp =
					expression is AssignmentExpression
					||
					expression is BinaryOperatorExpression;

				if (!isSplitOp)
				{
					if (!visitor(expression, VisitorState.Visit))
						yield break;
					yield return expression;
					if (!visitor(expression, VisitorState.Visited))
						yield break;
				}

				if (expression is ArrayCreateExpression)
				{
					foreach (var p in ((ArrayCreateExpression)expression).ElementExpressions)
						foreach (var x in p.All(visitor))
							yield return x;
				}
				else if (expression is EmptyArrayCreateExpression)
				{
					foreach (var x in ((EmptyArrayCreateExpression)expression).SizeExpression.All(visitor))
						yield return x;
				}
				else if (expression is AssignmentExpression)
				{
					foreach (var x in ((AssignmentExpression)expression).Left.All(visitor))
						yield return x;

					if (!visitor(expression, VisitorState.Visit))
						yield break;
					yield return expression;
					if (!visitor(expression, VisitorState.Visited))
						yield break;

					foreach (var x in ((AssignmentExpression)expression).Right.All(visitor))
						yield return x;
				}
				else if (expression is BinaryOperatorExpression)
				{
					foreach (var x in ((BinaryOperatorExpression)expression).Left.All(visitor))
						yield return x;

					if (!visitor(expression, VisitorState.Visit))
						yield break;
					yield return expression;
					if (!visitor(expression, VisitorState.Visited))
						yield break;

					foreach (var x in ((BinaryOperatorExpression)expression).Right.All(visitor))
						yield return x;
				}
				else if (expression is ConditionalExpression)
				{
					foreach (var x in ((ConditionalExpression)expression).ConditionExpression.All(visitor))
						yield return x;
					foreach (var x in ((ConditionalExpression)expression).TrueExpression.All(visitor))
						yield return x;
					foreach (var x in ((ConditionalExpression)expression).FalseExpression.All(visitor))
						yield return x;
				}
				else if (expression is EmptyExpression || expression is NullReferenceExpression)
				{
				}
				else if (expression is IdentifierExpression)
				{
				}
				else if (expression is IndexerExpression)
				{
					foreach (var x in ((IndexerExpression)expression).TargetExpression.All(visitor))
						yield return x;
					foreach (var x in ((IndexerExpression)expression).IndexExpression.All(visitor))
						yield return x;
				}
				else if (expression is InvocationExpression)
				{
					foreach (var x in ((InvocationExpression)expression).TargetExpression.All(visitor))
						yield return x;
					foreach (var p in ((InvocationExpression)expression).ArgumentExpressions)
						foreach (var x in p.All(visitor))
							yield return x;
				}
				else if (expression is MemberReferenceExpression || expression is MethodReferenceExpression)
				{
				}
				else if (expression is ParenthesizedExpression)
				{
					foreach (var x in ((ParenthesizedExpression)expression).Expression.All(visitor))
						yield return x;
				}
				else if (expression is PrimitiveExpression)
				{
				}
				else if (expression is UnaryOperatorExpression)
				{
					foreach (var x in ((UnaryOperatorExpression)expression).Operand.All(visitor))
						yield return x;
				}
				else if (expression is DirectionExpression)
					foreach (var x in ((DirectionExpression)expression).Expression.All(visitor))
						yield return x;
				else if (
					expression.GetType() == typeof(WrappingExpression)
					|| expression is UncheckedExpression
					|| expression is ParenthesizedExpression
					|| expression is CheckedExpression
					|| expression is CastExpression)
				{
					foreach (var x in ((WrappingExpression)expression).Expression.All(visitor))
						yield return x;
				}
=======
            {
            }
            else
            {
                throw new Exception($"Unsupported statement type: {statement.GetType().FullName}");
            }

            visitor(statement, VisitorState.Leave);
        }

        /// <summary>
        /// Enumerates all elements in the expression, and optionally applies the visitor function.
        /// </summary>
        /// <param name="expression">The expression to traverse.</param>
        /// <param name="visitor">The visitor method. Return <c>false</c> to prevent entering this node.</param>
        public static IEnumerable<ASTItem> All(this Expression expression, Func<ASTItem, VisitorState, bool> visitor = null)
        {
            visitor = visitor ?? ((a, b) => true);
            if (expression is CustomExpression)
            {
                foreach (var e in ((CustomExpression)expression).Visit(visitor))
                    yield return e;
            }
            else
            {
                if (!visitor(expression, VisitorState.Enter))
                    yield break;

                var isSplitOp =
                    expression is AssignmentExpression
                    ||
                    expression is BinaryOperatorExpression;

                if (!isSplitOp)
                {
                    if (!visitor(expression, VisitorState.Visit))
                        yield break;
                    yield return expression;
                    if (!visitor(expression, VisitorState.Visited))
                        yield break;
                }

                if (expression is ArrayCreateExpression)
                {
                    foreach (var p in ((ArrayCreateExpression)expression).ElementExpressions)
                        foreach (var x in p.All(visitor))
                            yield return x;
                }
                else if (expression is EmptyArrayCreateExpression)
                {
                    foreach (var x in ((EmptyArrayCreateExpression)expression).SizeExpression.All(visitor))
                        yield return x;
                }
                else if (expression is AssignmentExpression)
                {
                    foreach (var x in ((AssignmentExpression)expression).Left.All(visitor))
                        yield return x;

                    if (!visitor(expression, VisitorState.Visit))
                        yield break;
                    yield return expression;
                    if (!visitor(expression, VisitorState.Visited))
                        yield break;

                    foreach (var x in ((AssignmentExpression)expression).Right.All(visitor))
                        yield return x;
                }
                else if (expression is BinaryOperatorExpression)
                {
                    foreach (var x in ((BinaryOperatorExpression)expression).Left.All(visitor))
                        yield return x;

                    if (!visitor(expression, VisitorState.Visit))
                        yield break;
                    yield return expression;
                    if (!visitor(expression, VisitorState.Visited))
                        yield break;

                    foreach (var x in ((BinaryOperatorExpression)expression).Right.All(visitor))
                        yield return x;
                }
                else if (expression is ConditionalExpression)
                {
                    foreach (var x in ((ConditionalExpression)expression).ConditionExpression.All(visitor))
                        yield return x;
                    foreach (var x in ((ConditionalExpression)expression).TrueExpression.All(visitor))
                        yield return x;
                    foreach (var x in ((ConditionalExpression)expression).FalseExpression.All(visitor))
                        yield return x;
                }
                else if (expression is EmptyExpression || expression is NullReferenceExpression)
                {
                }
                else if (expression is IdentifierExpression)
                {
                }
                else if (expression is IndexerExpression)
                {
                    foreach (var x in ((IndexerExpression)expression).TargetExpression.All(visitor))
                        yield return x;
                    foreach (var x in ((IndexerExpression)expression).IndexExpression.All(visitor))
                        yield return x;
                }
                else if (expression is InvocationExpression)
                {
                    foreach (var x in ((InvocationExpression)expression).TargetExpression.All(visitor))
                        yield return x;
                    foreach (var p in ((InvocationExpression)expression).ArgumentExpressions)
                        foreach (var x in p.All(visitor))
                            yield return x;
                }
                else if (expression is MemberReferenceExpression || expression is MethodReferenceExpression)
                {
                }
                else if (expression is ParenthesizedExpression)
                {
                    foreach (var x in ((ParenthesizedExpression)expression).Expression.All(visitor))
                        yield return x;
                }
                else if (expression is PrimitiveExpression)
                {
                }
                else if (expression is UnaryOperatorExpression)
                {
                    foreach (var x in ((UnaryOperatorExpression)expression).Operand.All(visitor))
                        yield return x;
                }
                else if (
                    expression.GetType() == typeof(WrappingExpression)
                    || expression is UncheckedExpression
                    || expression is ParenthesizedExpression
                    || expression is CheckedExpression
                    || expression is CastExpression)
                {
                    foreach (var x in ((WrappingExpression)expression).Expression.All(visitor))
                        yield return x;
                }
>>>>>>> 43ee3ee6
                else if (expression is AwaitExpression)
                {
                    if (((AwaitExpression)expression).Expression != null)
                        yield return ((AwaitExpression)expression).Expression;
                }
                else if (expression is CustomExpression)
                {
                    foreach (var x in ((CustomExpression)expression).Visit(visitor))
                        yield return x;
                }
                else
                {
                    throw new Exception($"No handler for expression of type {expression.GetType().FullName}");
                }

                visitor(expression, VisitorState.Leave);
            }
        }

        /// <summary>
        /// Replaces one statement with another.
        /// </summary>
        /// <param name="self">The statement to replace.</param>
        /// <param name="replacement">The replacement statement.</param>
        public static void ReplaceWith(this Statement self, Statement replacement)
        {
            if (self.Parent is Method)
            {
                var mt = self.Parent as Method;
                for (var i = 0; i < mt.Statements.Length; i++)
                    if (mt.Statements[i] == self)
                    {
                        mt.Statements[i] = replacement;
                        replacement.Parent = mt;
                        return;
                    }
            }
            else
            {
                var parent = self.Parent as Statement;
                if (parent == null)
                    throw new Exception($"The parent was expected to be a {nameof(Statement)} or a {nameof(Method)}, but was {self.Parent.GetType().FullName}");

                if (parent is IfElseStatement)
                {
                    var ts = parent as IfElseStatement;
                    if (ts.TrueStatement == self)
                    {
                        ts.TrueStatement = replacement;
                        replacement.Parent = ts;
                        return;
                    }
                    else if (ts.FalseStatement == self)
                    {
                        ts.FalseStatement = replacement;
                        replacement.Parent = ts;
                        return;
                    }
                }
                else if (parent is BlockStatement)
                {
                    var ts = parent as BlockStatement;
                    for (var i = 0; i < ts.Statements.Length; i++)
                        if (ts.Statements[i] == self)
                        {
                            ts.Statements[i] = replacement;
                            replacement.Parent = ts;
                            return;
                        }
                }
                else if (parent is SwitchStatement)
                {
                    var ts = parent as SwitchStatement;
                    foreach(var cs in ts.Cases)
                        for (var i = 0; i < cs.Item2.Length; i++)
                            if (cs.Item2[i] == self)
                            {
                                cs.Item2[i] = replacement;
                                replacement.Parent = ts;
                                return;
                            }
                }
                else if (parent is ForStatement)
                {
                    var ts = parent as ForStatement;
                    if (ts.LoopBody == self)
                    {
                        ts.LoopBody = replacement;
                        replacement.Parent = ts;
                        return;
                    }
                }
                else if (parent is WhileStatement)
                {
                    var ts = parent as WhileStatement;
                    if (ts.Body == self)
                    {
                        ts.Body = replacement;
                        replacement.Parent = ts;
                        return;
                    }
                }

            }

            throw new Exception("Item not found in parent");
        }

        /// <summary>
        /// Performs a replacement, by inserting the replacement expression instead of the current expression.
        /// </summary>
        /// <param name="self">The expression to replace.</param>
        /// <param name="replacement">The expression to replace it with.</param>
        public static Expression ReplaceWith(this Expression self, Expression replacement)
        {
            if (self.Parent is Statement)
            {
                var parent = self.Parent as Statement;
                if (parent is IfElseStatement)
                {
                    var ts = parent as IfElseStatement;
                    if (ts.Condition == self)
                    {
                        ts.Condition = replacement;
                        replacement.Parent = parent;
                        return replacement;
                    }
                }
                else if (parent is ExpressionStatement)
                {
                    var ts = parent as ExpressionStatement;
                    if (ts.Expression == self)
                    {
                        ts.Expression = replacement;
                        replacement.Parent = parent;
                        return replacement;
                    }
                }
                else if (parent is ReturnStatement)
                {
                    var rs = parent as ReturnStatement;
                    if (rs.ReturnExpression == self)
                    {
                        rs.ReturnExpression = replacement;
                        replacement.Parent = parent;
                        return replacement;
                    }
                }
                else if (parent is WhileStatement)
                {
                    var rs = parent as WhileStatement;
                    if (rs.Condition == self)
                    {
                        rs.Condition = replacement;
                        replacement.Parent = parent;
                        return replacement;
                    }
                }
                else if (parent is ForStatement)
                {
                    var rs = parent as ForStatement;
                    if (rs.Condition == self)
                    {
                        rs.Condition = replacement;
                        replacement.Parent = parent;
                        return replacement;
                    }
                    if (rs.Increment == self)
                    {
                        rs.Increment = replacement;
                        replacement.Parent = parent;
                        return replacement;
                    }
                    if (rs.Initializer == self)
                    {
                        rs.Initializer = replacement;
                        replacement.Parent = parent;
                        return replacement;
                    }
                }
<<<<<<< HEAD
				else if (parent is SwitchStatement)
				{
					var ts = parent as SwitchStatement;
					if (ts.SwitchExpression == self)
					{
						ts.SwitchExpression = replacement;
						replacement.Parent = parent;
						return replacement;
					}

					foreach (var cs in ts.Cases)
						for (var i = 0; i < cs.Item1.Length; i++)
							if (cs.Item1[i] == self)
							{
								cs.Item1[i] = replacement;
								replacement.Parent = parent;
								return replacement;
							}
				}
			}
			else
			{
				var parent = (Expression)self.Parent;

				if (parent is ArrayCreateExpression)
				{
					var ap = ((ArrayCreateExpression)parent).ElementExpressions;

					for (var i = 0; i < ap.Length; i++)
						if (ap[i] == self)
						{
							ap[i] = replacement;
							replacement.Parent = parent;
							return replacement;
						}
				}
				else if (parent is EmptyArrayCreateExpression)
				{
					var ap = ((EmptyArrayCreateExpression)parent);
					if (ap.SizeExpression == self)
					{
						ap.SizeExpression = replacement;
						replacement.Parent = parent;
						return replacement;
					}
				}
				else if (parent is AssignmentExpression)
				{
					var ap = ((AssignmentExpression)parent);
					if (ap.Left == self)
					{
						ap.Left = replacement;
						replacement.Parent = parent;
						return replacement;
					}
					else if (ap.Right == self)
					{
						ap.Right = replacement;
						replacement.Parent = parent;
						return replacement;
					}
				}
				else if (parent is BinaryOperatorExpression)
				{
					var ap = ((BinaryOperatorExpression)parent);
					if (ap.Left == self)
					{
						ap.Left = replacement;
						replacement.Parent = parent;
						return replacement;
					}
					else if (ap.Right == self)
					{
						ap.Right = replacement;
						replacement.Parent = parent;
						return replacement;
					}
				}
				else if (parent is ConditionalExpression)
				{
					var ap = ((ConditionalExpression)parent);
					if (ap.ConditionExpression == self)
					{
						ap.ConditionExpression = replacement;
						replacement.Parent = parent;
						return replacement;
					}
					else if (ap.TrueExpression == self)
					{
						ap.TrueExpression = replacement;
						replacement.Parent = parent;
						return replacement;
					}
					else if (ap.FalseExpression == self)
					{
						ap.FalseExpression = replacement;
						replacement.Parent = parent;
						return replacement;
					}
				}
				else if (parent is IndexerExpression)
				{
					var ap = ((IndexerExpression)parent);
					if (ap.TargetExpression == self)
					{
						ap.TargetExpression = replacement;
						replacement.Parent = parent;
						return replacement;
					}
					else if (ap.IndexExpression == self)
					{
						ap.IndexExpression = replacement;
						replacement.Parent = parent;
						return replacement;
					}
				}
				else if (parent is InvocationExpression)
				{
					var ap = ((InvocationExpression)parent);
					if (ap.TargetExpression == self)
					{
						ap.TargetExpression = replacement;
						replacement.Parent = parent;
						return replacement;
					}

					for (var i = 0; i < ap.ArgumentExpressions.Length; i++)
						if (ap.ArgumentExpressions[i] == self)
						{
							ap.ArgumentExpressions[i] = replacement;
							replacement.Parent = parent;
							return replacement;
						}
				}
				else if (parent is ParenthesizedExpression)
				{
					var ap = ((ParenthesizedExpression)parent);
					if (ap.Expression == self)
					{
						ap.Expression = replacement;
						replacement.Parent = parent;
						return replacement;
					}
				}
				else if (parent is UnaryOperatorExpression)
				{
					var ap = ((UnaryOperatorExpression)parent);
					if (ap.Operand == self)
					{
						ap.Operand = replacement;
						replacement.Parent = parent;
						return replacement;
					}
				}
=======
                else if (parent is SwitchStatement)
                {
                    var ts = parent as SwitchStatement;
                    if (ts.SwitchExpression == self)
                    {
                        ts.SwitchExpression = replacement;
                        replacement.Parent = parent;
                        return replacement;
                    }

                    foreach (var cs in ts.Cases)
                        for (var i = 0; i < cs.Item1.Length; i++)
                            if (cs.Item1[i] == self)
                            {
                                cs.Item1[i] = replacement;
                                replacement.Parent = parent;
                                return replacement;
                            }
                }
            }
            else
            {
                var parent = (Expression)self.Parent;

                if (parent is ArrayCreateExpression)
                {
                    var ap = ((ArrayCreateExpression)parent).ElementExpressions;

                    for (var i = 0; i < ap.Length; i++)
                        if (ap[i] == self)
                        {
                            ap[i] = replacement;
                            replacement.Parent = parent;
                            return replacement;
                        }
                }
                else if (parent is EmptyArrayCreateExpression)
                {
                    var ap = ((EmptyArrayCreateExpression)parent);
                    if (ap.SizeExpression == self)
                    {
                        ap.SizeExpression = replacement;
                        replacement.Parent = parent;
                        return replacement;
                    }
                }
                else if (parent is AssignmentExpression)
                {
                    var ap = ((AssignmentExpression)parent);
                    if (ap.Left == self)
                    {
                        ap.Left = replacement;
                        replacement.Parent = parent;
                        return replacement;
                    }
                    else if (ap.Right == self)
                    {
                        ap.Right = replacement;
                        replacement.Parent = parent;
                        return replacement;
                    }
                }
                else if (parent is BinaryOperatorExpression)
                {
                    var ap = ((BinaryOperatorExpression)parent);
                    if (ap.Left == self)
                    {
                        ap.Left = replacement;
                        replacement.Parent = parent;
                        return replacement;
                    }
                    else if (ap.Right == self)
                    {
                        ap.Right = replacement;
                        replacement.Parent = parent;
                        return replacement;
                    }
                }
                else if (parent is ConditionalExpression)
                {
                    var ap = ((ConditionalExpression)parent);
                    if (ap.ConditionExpression == self)
                    {
                        ap.ConditionExpression = replacement;
                        replacement.Parent = parent;
                        return replacement;
                    }
                    else if (ap.TrueExpression == self)
                    {
                        ap.TrueExpression = replacement;
                        replacement.Parent = parent;
                        return replacement;
                    }
                    else if (ap.FalseExpression == self)
                    {
                        ap.FalseExpression = replacement;
                        replacement.Parent = parent;
                        return replacement;
                    }
                }
                else if (parent is IndexerExpression)
                {
                    var ap = ((IndexerExpression)parent);
                    if (ap.TargetExpression == self)
                    {
                        ap.TargetExpression = replacement;
                        replacement.Parent = parent;
                        return replacement;
                    }
                    else if (ap.IndexExpression == self)
                    {
                        ap.IndexExpression = replacement;
                        replacement.Parent = parent;
                        return replacement;
                    }
                }
                else if (parent is InvocationExpression)
                {
                    var ap = ((InvocationExpression)parent);
                    if (ap.TargetExpression == self)
                    {
                        ap.TargetExpression = replacement;
                        replacement.Parent = parent;
                        return replacement;
                    }

                    for (var i = 0; i < ap.ArgumentExpressions.Length; i++)
                        if (ap.ArgumentExpressions[i] == self)
                        {
                            ap.ArgumentExpressions[i] = replacement;
                            replacement.Parent = parent;
                            return replacement;
                        }
                }
                else if (parent is ParenthesizedExpression)
                {
                    var ap = ((ParenthesizedExpression)parent);
                    if (ap.Expression == self)
                    {
                        ap.Expression = replacement;
                        replacement.Parent = parent;
                        return replacement;
                    }
                }
                else if (parent is UnaryOperatorExpression)
                {
                    var ap = ((UnaryOperatorExpression)parent);
                    if (ap.Operand == self)
                    {
                        ap.Operand = replacement;
                        replacement.Parent = parent;
                        return replacement;
                    }
                }
>>>>>>> 43ee3ee6
                else if (parent is AwaitExpression)
                {
                    var ap = ((AwaitExpression)parent);
                    if (ap.Expression == self)
                    {
                        ap.Expression = replacement;
                        replacement.Parent = parent;
                        return replacement;
                    }
                }
<<<<<<< HEAD
				else if (
					parent.GetType() == typeof(WrappingExpression)
					|| parent is UncheckedExpression
					|| parent is ParenthesizedExpression
					|| parent is CheckedExpression
					|| parent is CastExpression)
				{
					var ap = ((WrappingExpression)parent);
					if (ap.Expression == self)
					{
						ap.Expression = replacement;
						replacement.Parent = parent;
						return replacement;
					}
				}
				else if (parent is CustomExpression)
				{
					var children = ((CustomExpression)parent).Children;
					if (children != null)
						for (var i = 0; i < children.Length; i++)
							if (children[i] == self)
							{
								children[i] = replacement;
								replacement.Parent = parent;
								((CustomExpression)parent).Children = children;

								if (((CustomExpression)parent).Children[i] != replacement)
									throw new Exception($"Cannot update the children of an element of type {parent.GetType().FullName}, make sure it returns a real array reference");

 								return replacement;
							}
				}
			}

			throw new Exception("Item not found in parent");
		}
=======
                else if (
                    parent.GetType() == typeof(WrappingExpression)
                    || parent is UncheckedExpression
                    || parent is ParenthesizedExpression
                    || parent is CheckedExpression
                    || parent is CastExpression)
                {
                    var ap = ((WrappingExpression)parent);
                    if (ap.Expression == self)
                    {
                        ap.Expression = replacement;
                        replacement.Parent = parent;
                        return replacement;
                    }
                }
                else if (parent is CustomExpression)
                {
                    var children = ((CustomExpression)parent).Children;
                    if (children != null)
                        for (var i = 0; i < children.Length; i++)
                            if (children[i] == self)
                            {
                                children[i] = replacement;
                                replacement.Parent = parent;
                                ((CustomExpression)parent).Children = children;

                                if (((CustomExpression)parent).Children[i] != replacement)
                                    throw new Exception($"Cannot update the children of an element of type {parent.GetType().FullName}, make sure it returns a real array reference");

                                 return replacement;
                            }
                }
            }

            throw new Exception("Item not found in parent");
        }
>>>>>>> 43ee3ee6

        /// <summary>
        /// Helper method that updates all child expressions or statements by setting their parent to the immediate parent.
        /// </summary>
        /// <param name="self">The items to update.</param>
        public static void UpdateParents(this IEnumerable<Statement> self)
        {
            if (self == null)
                return;
            foreach (var s in self)
                s.UpdateParents();
        }

<<<<<<< HEAD
		/// <summary>
		/// Helper method that updates all child expressions or statements
		/// by setting their parent to the immediate parent
		/// </summary>
		/// <param name="self">The item to update.</param>
		public static void UpdateParents(this Statement self)
		{
			var parents = new Stack<ASTItem>();

			foreach (var n in self.All((item, type) =>
			{
				if (!(item is Statement || item is Expression))
					return false;

				if (type == VisitorState.Enter)
				{
					if (item != self)
						item.Parent = parents.Peek();
					parents.Push(item);
				}
				else if (type == VisitorState.Leave)
					parents.Pop();

				return true;
			})) { }

			if (parents.Count != 0)
				throw new Exception($"{nameof(UpdateParents)} is broken ...");
		}

		/// <summary>
		/// Inserts a statement before the source expression
		/// </summary>
		/// <param name="source">The source expression.</param>
		/// <param name="target">The statement to insert.</param>
		public static void PrependStatement(this Expression source, Statement target)
		{
			var p = source.Parent;
			while (p != null && !(p is Statement))
				p = p.Parent;

			var stm = p as Statement;
			if (stm == null)
				throw new Exception("Unable to find a parent statement");

			stm.PrependStatement(target);
		}

		/// <summary>
		/// Inserts a statement before the source statement
		/// </summary>
		/// <param name="source">The source statement.</param>
		/// <param name="target">The statement to insert.</param>
		public static void PrependStatement(this Statement source, Statement target)
		{
			if (source is BlockStatement)
			{
				var bst = source as BlockStatement;
				var n = new Statement[bst.Statements.Length + 1];
				Array.Copy(bst.Statements, 0, n, 1, bst.Statements.Length);
				n[0] = target;
				target.Parent = bst;
				bst.Statements = n;
				return;
			}
			else
			{
				var blst = new BlockStatement()
				{
					Parent = source.Parent,
					Statements = new Statement[] { target, source }
				};

				source.ReplaceWith(blst);
				target.Parent = source.Parent = blst;
			}
		}

		/// <summary>
		/// Inserts a statement after the source expression
		/// </summary>
		/// <param name="source">The source expression.</param>
		/// <param name="target">The statement to insert.</param>
		public static void AppendStatement(this Expression source, Statement target)
		{
			var p = source.Parent;
			while (p != null && !(p is Statement))
				p = p.Parent;

			var stm = p as Statement;
			if (stm == null)
				throw new Exception("Unable to find a parent statement");

			stm.AppendStatement(target);
		}

		/// <summary>
		/// Inserts a statement after the source statement
		/// </summary>
		/// <param name="source">The source statement.</param>
		/// <param name="target">The statement to insert.</param>
		public static void AppendStatement(this Statement source, Statement target)
		{
			if (source is BlockStatement)
			{
				var bst = source as BlockStatement;
				var n = new Statement[bst.Statements.Length + 1];
				Array.Copy(bst.Statements, 0, n, 0, bst.Statements.Length);
				n[n.Length - 1] = target;
				target.Parent = bst;
				bst.Statements = n;
				return;
			}
			else
			{
				var blst = new BlockStatement()
				{
					Parent = source.Parent,
					Statements = new Statement[] { source, target }
				};

				source.ReplaceWith(blst);
				target.Parent = source.Parent = blst;
			}
		}
	}
=======
        /// <summary>
        /// Helper method that updates all child expressions or statements by setting their parent to the immediate parent.
        /// </summary>
        /// <param name="self">The item to update.</param>
        public static void UpdateParents(this Statement self)
        {
            var parents = new Stack<ASTItem>();

            foreach (var n in self.All((item, type) =>
            {
                if (!(item is Statement || item is Expression))
                    return false;

                if (type == VisitorState.Enter)
                {
                    if (item != self)
                        item.Parent = parents.Peek();
                    parents.Push(item);
                }
                else if (type == VisitorState.Leave)
                    parents.Pop();

                return true;
            })) { }

            if (parents.Count != 0)
                throw new Exception($"{nameof(UpdateParents)} is broken ...");
        }

        /// <summary>
        /// Inserts a statement before the source expression.
        /// </summary>
        /// <param name="source">The source expression.</param>
        /// <param name="target">The statement to insert.</param>
        public static void PrependStatement(this Expression source, Statement target)
        {
            var p = source.Parent;
            while (p != null && !(p is Statement))
                p = p.Parent;

            var stm = p as Statement;
            if (stm == null)
                throw new Exception("Unable to find a parent statement");

            stm.PrependStatement(target);
        }

        /// <summary>
        /// Inserts a statement before the source statement.
        /// </summary>
        /// <param name="source">The source statement.</param>
        /// <param name="target">The statement to insert.</param>
        public static void PrependStatement(this Statement source, Statement target)
        {
            if (source is BlockStatement)
            {
                var bst = source as BlockStatement;
                var n = new Statement[bst.Statements.Length + 1];
                Array.Copy(bst.Statements, 0, n, 1, bst.Statements.Length);
                n[0] = target;
                target.Parent = bst;
                bst.Statements = n;
                return;
            }
            else
            {
                var blst = new BlockStatement()
                {
                    Parent = source.Parent,
                    Statements = new Statement[] { target, source }
                };

                source.ReplaceWith(blst);
                target.Parent = source.Parent = blst;
            }
        }

        /// <summary>
        /// Inserts a statement after the source expression.
        /// </summary>
        /// <param name="source">The source expression.</param>
        /// <param name="target">The statement to insert.</param>
        public static void AppendStatement(this Expression source, Statement target)
        {
            var p = source.Parent;
            while (p != null && !(p is Statement))
                p = p.Parent;

            var stm = p as Statement;
            if (stm == null)
                throw new Exception("Unable to find a parent statement");

            stm.AppendStatement(target);
        }

        /// <summary>
        /// Inserts a statement after the source statement.
        /// </summary>
        /// <param name="source">The source statement.</param>
        /// <param name="target">The statement to insert.</param>
        public static void AppendStatement(this Statement source, Statement target)
        {
            if (source is BlockStatement)
            {
                var bst = source as BlockStatement;
                var n = new Statement[bst.Statements.Length + 1];
                Array.Copy(bst.Statements, 0, n, 0, bst.Statements.Length);
                n[n.Length - 1] = target;
                target.Parent = bst;
                bst.Statements = n;
                return;
            }
            else
            {
                var blst = new BlockStatement()
                {
                    Parent = source.Parent,
                    Statements = new Statement[] { source, target }
                };

                source.ReplaceWith(blst);
                target.Parent = source.Parent = blst;
            }
        }
    }
>>>>>>> 43ee3ee6
}<|MERGE_RESOLUTION|>--- conflicted
+++ resolved
@@ -40,134 +40,6 @@
         public static IEnumerable<ASTItem> DepthFirstPostOrder(this ASTItem self, Func<ASTItem, VisitorState, bool> visitor = null)
         {
             visitor = visitor ?? ((a, b) => true);
-<<<<<<< HEAD
-			var work = new List<ASTItem>();
-			ASTItem last = null;
-			foreach (var n in All(self, (el, state) =>
-			{
-				if (state == VisitorState.Enter)
-					last = el;
-				if (state == VisitorState.Leave)
-				{
-					if (el == last)
-						work.Add(el);
-					last = null;
-				}
-				return visitor(el, state);
-			}))
-			{
-				foreach (var el in work)
-					yield return el;
-
-				work.Clear();
-			}
-			foreach (var el in work)
-				yield return el;
-		}
-
-
-		/// <summary>
-		/// Enumerates all elements in the item, and optionally applies the visitor function
-		/// </summary>
-		/// <param name="self">The item to traverse.</param>
-		/// <param name="visitor">The visitor method. Return <c>false</c> to prevent entering this node.</param>
-		public static IEnumerable<ASTItem> All(this ASTItem self, Func<ASTItem, VisitorState, bool> visitor = null)
-		{
-			if (self is Network)
-				return All((Network)self, visitor);
-			if (self is Process)
-				return All((Process)self, visitor);
-			if (self is Bus)
-				return All((Bus)self, visitor);
-			if (self is Method)
-				return All((Method)self, visitor);
-			if (self is Statement)
-				return All((Statement)self, visitor);
-			if (self is Expression)
-				return All((Expression)self, visitor);
-
-			throw new Exception($"Unable to visit expression of type {self.GetType().FullName}");
-		}
-
-		/// <summary>
-		/// Enumerates all elements in the network, and optionally applies the visitor function
-		/// </summary>
-		/// <param name="network">The network to traverse.</param>
-		/// <param name="visitor">The visitor method. Return <c>false</c> to prevent entering this node.</param>
-		public static IEnumerable<ASTItem> All(this Network network, Func<ASTItem, VisitorState, bool> visitor = null)
-		{
-			visitor = visitor ?? ((a, b) => true);
-			if (!visitor(network, VisitorState.Enter))
-				yield break;
-
-			if (!visitor(network, VisitorState.Visit))
-				yield break;
-			yield return network;
-			if (!visitor(network, VisitorState.Visited))
-				yield break;
-
-			foreach (var p in network.Constants)
-				yield return p;
-
-			foreach (var p in network.Processes)
-				foreach (var x in p.All(visitor))
-					yield return x;
-
-			visitor(network, VisitorState.Leave);
-		}
-
-		/// <summary>
-		/// Enumerates all elements in the process, and optionally applies the visitor function
-		/// </summary>
-		/// <param name="proc">The process to traverse.</param>
-		/// <param name="visitor">The visitor method. Return <c>false</c> to prevent entering this node.</param>
-		public static IEnumerable<ASTItem> All(this Process proc, Func<ASTItem, VisitorState, bool> visitor = null)
-		{
-			visitor = visitor ?? ((a, b) => true);
-
-			if (!visitor(proc, VisitorState.Enter))
-				yield break;
-
-			if (!visitor(proc, VisitorState.Visit))
-				yield break;
-			yield return proc;
-			if (!visitor(proc, VisitorState.Visited))
-				yield break;
-
-			foreach (var p in proc.InputBusses)
-				foreach (var x in p.All(visitor))
-					yield return x;
-
-			foreach (var p in proc.InternalBusses)
-				foreach (var x in p.All(visitor))
-					yield return x;
-
-			foreach (var p in proc.OutputBusses)
-				foreach (var x in p.All(visitor))
-					yield return x;
-
-			foreach (var p in proc.SharedSignals)
-				if (visitor(p, VisitorState.Enter))
-				{
-					if (!visitor(p, VisitorState.Visit))
-						yield break;
-					yield return p;
-					if (!visitor(p, VisitorState.Visited))
-						yield break;
-					visitor(p, VisitorState.Leave);
-				}
-
-			foreach (var p in proc.SharedVariables)
-				if (visitor(p, VisitorState.Enter))
-				{
-					if (!visitor(proc, VisitorState.Visit))
-						yield break;
-					yield return p;
-					if (!visitor(proc, VisitorState.Visited))
-						yield break;
-					visitor(p, VisitorState.Leave);
-				}
-=======
             var work = new List<ASTItem>();
             foreach (var n in All(self, (el, state) => {
                 if (state == VisitorState.Leave)
@@ -184,40 +56,6 @@
             foreach (var el in work)
                 yield return el;
         }
-
-        /// <summary>
-        /// Returns all the leaves in the sequence originating in the given item.
-        /// </summary>
-        /// <returns>The leaves.</returns>
-        /// <param name="self">The items to enumerate.</param>
-        /// <param name="visitor">The visitor method. Return <c>false</c> to prevent entering this node.</param>
-        public static IEnumerable<ASTItem> LeavesOnly(this ASTItem self, Func<ASTItem, VisitorState, bool> visitor = null)
-        {
-            visitor = visitor ?? ((a, b) => true);
-            var work = new List<ASTItem>();
-            ASTItem last = null;
-            foreach (var n in All(self, (el, state) =>
-            {
-                if (state == VisitorState.Enter)
-                    last = el;
-                if (state == VisitorState.Leave)
-                {
-                    if (el == last)
-                        work.Add(el);
-                    last = null;
-                }
-                return visitor(el, state);
-            }))
-            {
-                foreach (var el in work)
-                    yield return el;
-
-                work.Clear();
-            }
-            foreach (var el in work)
-                yield return el;
-        }
-
 
         /// <summary>
         /// Enumerates all elements in the item, and optionally applies the visitor function.
@@ -268,6 +106,39 @@
 
             visitor(network, VisitorState.Leave);
         }
+        
+        /// <summary>
+        /// Returns all the leaves in the sequence originating in the given item.
+        /// </summary>
+        /// <returns>The leaves.</returns>
+        /// <param name="self">The items to enumerate.</param>
+        /// <param name="visitor">The visitor method. Return <c>false</c> to prevent entering this node.</param>
+        public static IEnumerable<ASTItem> LeavesOnly(this ASTItem self, Func<ASTItem, VisitorState, bool> visitor = null)
+        {
+            visitor = visitor ?? ((a, b) => true);
+            var work = new List<ASTItem>();
+            ASTItem last = null;
+            foreach (var n in All(self, (el, state) =>
+            {
+                if (state == VisitorState.Enter)
+                    last = el;
+                if (state == VisitorState.Leave)
+                {
+                    if (el == last)
+                        work.Add(el);
+                    last = null;
+                }
+                return visitor(el, state);
+            }))
+            {
+                foreach (var el in work)
+                    yield return el;
+
+                work.Clear();
+            }
+            foreach (var el in work)
+                yield return el;
+        }
 
         /// <summary>
         /// Enumerates all elements in the process, and optionally applies the visitor function.
@@ -320,7 +191,6 @@
                         yield break;
                     visitor(p, VisitorState.Leave);
                 }
->>>>>>> 43ee3ee6
 
             foreach (var p in proc.InternalDataElements)
                 if (visitor(p, VisitorState.Enter))
@@ -332,177 +202,7 @@
                         yield break;
                     visitor(p, VisitorState.Leave);
                 }
-
-<<<<<<< HEAD
-			if (proc.MainMethod != null)
-				foreach (var x in proc.MainMethod.All(visitor))
-					yield return x;
-
-			if (proc.Methods != null)
-				foreach (var p in proc.Methods)
-					foreach (var x in p.All(visitor))
-						yield return x;
-
-			visitor(proc, VisitorState.Leave);
-		}
-
-		/// <summary>
-		/// Enumerates all elements in the bus, and optionally applies the visitor function
-		/// </summary>
-		/// <param name="bus">The bus to traverse.</param>
-		/// <param name="visitor">The visitor method. Return <c>false</c> to prevent entering this node.</param>
-		public static IEnumerable<ASTItem> All(this Bus bus, Func<ASTItem, VisitorState, bool> visitor = null)
-		{
-			visitor = visitor ?? ((a, b) => true);
-			if (!visitor(bus, VisitorState.Enter))
-				yield break;
-
-			if (!visitor(bus, VisitorState.Visit))
-				yield break;
-			yield return bus;
-			if (!visitor(bus, VisitorState.Visited))
-				yield break;
-
-			foreach (var s in bus.Signals)
-				if (visitor(s, VisitorState.Enter))
-				{
-					if (!visitor(s, VisitorState.Visit))
-						yield break;
-					yield return s;
-					if (!visitor(s, VisitorState.Visited))
-						yield break;
- 					visitor(s, VisitorState.Leave);
-				}
-
-			visitor(bus, VisitorState.Leave);
-		}
-
-		/// <summary>
-		/// Enumerates all elements in the method, and optionally applies the visitor function
-		/// </summary>
-		/// <param name="method">The method to traverse.</param>
-		/// <param name="visitor">The visitor method. Return <c>false</c> to prevent entering this node.</param>
-		public static IEnumerable<ASTItem> All(this Method method, Func<ASTItem, VisitorState, bool> visitor = null)
-		{
-			visitor = visitor ?? ((a, b) => true);
-			if (!visitor(method, VisitorState.Enter))
-				yield break;
-
-			if (!visitor(method, VisitorState.Visit))
-				yield break;
-			yield return method;
-			if (!visitor(method, VisitorState.Visited))
-				yield break;
-
-			foreach (var p in method.Parameters)
-				if (visitor(p, VisitorState.Enter))
-				{
-					if (!visitor(p, VisitorState.Visit))
-						yield break;
-					yield return p;
-					if (!visitor(p, VisitorState.Visited))
-						yield break;
-					visitor(p, VisitorState.Leave);
-				}
-
-			foreach (var p in method.AllVariables)
-				if (visitor(p, VisitorState.Enter))
-				{
-					if (!visitor(p, VisitorState.Visit))
-						yield break;
-					yield return p;
-					if (!visitor(p, VisitorState.Visited))
-						yield break;
-					visitor(p, VisitorState.Leave);
-				}
-
-			if (method.ReturnVariable != null)
-				if (visitor(method.ReturnVariable, VisitorState.Enter))
-				{
-					if (!visitor(method.ReturnVariable, VisitorState.Visit))
-						yield break;
-					yield return method.ReturnVariable;
-					if (!visitor(method.ReturnVariable, VisitorState.Visited))
-						yield break;
-					visitor(method.ReturnVariable, VisitorState.Leave);
-				}
-
-			foreach (var s in method.Statements)
-				foreach (var x in s.All(visitor))
-					yield return x;
-
-			visitor(method, VisitorState.Leave);
-		}
-
-		/// <summary>
-		/// Enumerates all elements in the statement, and optionally applies the visitor function
-		/// </summary>
-		/// <param name="statement">The statement to traverse.</param>
-		/// <param name="visitor">The visitor method. Return <c>false</c> to prevent entering this node.</param>
-		public static IEnumerable<ASTItem> All(this Statement statement, Func<ASTItem, VisitorState, bool> visitor = null)
-		{
-			visitor = visitor ?? ((a, b) => true);
-			if (!visitor(statement, VisitorState.Enter))
-				yield break;
-
-			if (!visitor(statement, VisitorState.Visit))
-				yield break;
-			yield return statement;
-			if (!visitor(statement, VisitorState.Visited))
-				yield break;
-
-			if (statement is ExpressionStatement)
-			{
-				foreach (var x in ((ExpressionStatement)statement).Expression.All(visitor))
-					yield return x;
-			}
-			else if (statement is EmptyStatement)
-			{
-			}
-			else if (statement is IfElseStatement)
-			{
-				var e = statement as IfElseStatement;
-				foreach (var p in e.Condition.All(visitor))
-					yield return p;
-
-				foreach (var p in e.TrueStatement.All(visitor))
-					yield return p;
-
-				foreach (var p in e.FalseStatement.All(visitor))
-					yield return p;
-
-			}
-			else if (statement is BlockStatement)
-			{
-				var e = statement as BlockStatement;
-				foreach (var p in e.Statements)
-					foreach (var x in p.All(visitor))
-						yield return x;
-			}
-			else if (statement is SwitchStatement)
-			{
-				var e = statement as SwitchStatement;
-				foreach (var p in e.SwitchExpression.All(visitor))
-					yield return p;
-
-				foreach (var p in e.Cases)
-				{
-					foreach (var x in p.Item1)
-						foreach (var y in x.All(visitor))
-							yield return y;
-					foreach (var x in p.Item2)
-						foreach (var y in x.All(visitor))
-							yield return y;
-				}
-			}
-			else if (statement is ReturnStatement)
-			{
-				var e = statement as ReturnStatement;
-				if (e.ReturnExpression != null)
-					foreach (var p in e.ReturnExpression.All(visitor))
-						yield return p;
-			}
-=======
+            
             if (proc.MainMethod != null)
                 foreach (var x in proc.MainMethod.All(visitor))
                     yield return x;
@@ -515,8 +215,6 @@
             visitor(proc, VisitorState.Leave);
         }
 
-        /// <summary>
-        /// Enumerates all elements in the bus, and optionally applies the visitor function.
         /// </summary>
         /// <param name="bus">The bus to traverse.</param>
         /// <param name="visitor">The visitor method. Return <c>false</c> to prevent entering this node.</param>
@@ -545,7 +243,9 @@
 
             visitor(bus, VisitorState.Leave);
         }
-
+        
+        /// <summary>
+        /// Enumerates all elements in the bus, and optionally applies the visitor function.
         /// <summary>
         /// Enumerates all elements in the method, and optionally applies the visitor function.
         /// </summary>
@@ -671,7 +371,6 @@
                     foreach (var p in e.ReturnExpression.All(visitor))
                         yield return p;
             }
->>>>>>> 43ee3ee6
             else if (statement is WhileStatement)
             {
                 var e = statement as WhileStatement;
@@ -712,148 +411,6 @@
                     yield return p;
             }
             else if (statement is CommentStatement || statement is BreakStatement || statement is GotoStatement || statement is LabelStatement)
-<<<<<<< HEAD
-			{
-			}
-			else
-			{
-				throw new Exception($"Unsupported statement type: {statement.GetType().FullName}");
-			}
-
-			visitor(statement, VisitorState.Leave);
-		}
-
-		/// <summary>
-		/// Enumerates all elements in the expression, and optionally applies the visitor function
-		/// </summary>
-		/// <param name="expression">The expression to traverse.</param>
-		/// <param name="visitor">The visitor method. Return <c>false</c> to prevent entering this node.</param>
-		public static IEnumerable<ASTItem> All(this Expression expression, Func<ASTItem, VisitorState, bool> visitor = null)
-		{
-			visitor = visitor ?? ((a, b) => true);
-			if (expression is CustomExpression)
-			{
-				foreach (var e in ((CustomExpression)expression).Visit(visitor))
-					yield return e;
-			}
-			else
-			{
-				if (!visitor(expression, VisitorState.Enter))
-					yield break;
-
-				var isSplitOp =
-					expression is AssignmentExpression
-					||
-					expression is BinaryOperatorExpression;
-
-				if (!isSplitOp)
-				{
-					if (!visitor(expression, VisitorState.Visit))
-						yield break;
-					yield return expression;
-					if (!visitor(expression, VisitorState.Visited))
-						yield break;
-				}
-
-				if (expression is ArrayCreateExpression)
-				{
-					foreach (var p in ((ArrayCreateExpression)expression).ElementExpressions)
-						foreach (var x in p.All(visitor))
-							yield return x;
-				}
-				else if (expression is EmptyArrayCreateExpression)
-				{
-					foreach (var x in ((EmptyArrayCreateExpression)expression).SizeExpression.All(visitor))
-						yield return x;
-				}
-				else if (expression is AssignmentExpression)
-				{
-					foreach (var x in ((AssignmentExpression)expression).Left.All(visitor))
-						yield return x;
-
-					if (!visitor(expression, VisitorState.Visit))
-						yield break;
-					yield return expression;
-					if (!visitor(expression, VisitorState.Visited))
-						yield break;
-
-					foreach (var x in ((AssignmentExpression)expression).Right.All(visitor))
-						yield return x;
-				}
-				else if (expression is BinaryOperatorExpression)
-				{
-					foreach (var x in ((BinaryOperatorExpression)expression).Left.All(visitor))
-						yield return x;
-
-					if (!visitor(expression, VisitorState.Visit))
-						yield break;
-					yield return expression;
-					if (!visitor(expression, VisitorState.Visited))
-						yield break;
-
-					foreach (var x in ((BinaryOperatorExpression)expression).Right.All(visitor))
-						yield return x;
-				}
-				else if (expression is ConditionalExpression)
-				{
-					foreach (var x in ((ConditionalExpression)expression).ConditionExpression.All(visitor))
-						yield return x;
-					foreach (var x in ((ConditionalExpression)expression).TrueExpression.All(visitor))
-						yield return x;
-					foreach (var x in ((ConditionalExpression)expression).FalseExpression.All(visitor))
-						yield return x;
-				}
-				else if (expression is EmptyExpression || expression is NullReferenceExpression)
-				{
-				}
-				else if (expression is IdentifierExpression)
-				{
-				}
-				else if (expression is IndexerExpression)
-				{
-					foreach (var x in ((IndexerExpression)expression).TargetExpression.All(visitor))
-						yield return x;
-					foreach (var x in ((IndexerExpression)expression).IndexExpression.All(visitor))
-						yield return x;
-				}
-				else if (expression is InvocationExpression)
-				{
-					foreach (var x in ((InvocationExpression)expression).TargetExpression.All(visitor))
-						yield return x;
-					foreach (var p in ((InvocationExpression)expression).ArgumentExpressions)
-						foreach (var x in p.All(visitor))
-							yield return x;
-				}
-				else if (expression is MemberReferenceExpression || expression is MethodReferenceExpression)
-				{
-				}
-				else if (expression is ParenthesizedExpression)
-				{
-					foreach (var x in ((ParenthesizedExpression)expression).Expression.All(visitor))
-						yield return x;
-				}
-				else if (expression is PrimitiveExpression)
-				{
-				}
-				else if (expression is UnaryOperatorExpression)
-				{
-					foreach (var x in ((UnaryOperatorExpression)expression).Operand.All(visitor))
-						yield return x;
-				}
-				else if (expression is DirectionExpression)
-					foreach (var x in ((DirectionExpression)expression).Expression.All(visitor))
-						yield return x;
-				else if (
-					expression.GetType() == typeof(WrappingExpression)
-					|| expression is UncheckedExpression
-					|| expression is ParenthesizedExpression
-					|| expression is CheckedExpression
-					|| expression is CastExpression)
-				{
-					foreach (var x in ((WrappingExpression)expression).Expression.All(visitor))
-						yield return x;
-				}
-=======
             {
             }
             else
@@ -981,6 +538,9 @@
                     foreach (var x in ((UnaryOperatorExpression)expression).Operand.All(visitor))
                         yield return x;
                 }
+                else if (expression is DirectionExpression)
+                    foreach (var x in ((DirectionExpression)expression).Expression.All(visitor))
+                        yield return x;
                 else if (
                     expression.GetType() == typeof(WrappingExpression)
                     || expression is UncheckedExpression
@@ -991,7 +551,6 @@
                     foreach (var x in ((WrappingExpression)expression).Expression.All(visitor))
                         yield return x;
                 }
->>>>>>> 43ee3ee6
                 else if (expression is AwaitExpression)
                 {
                     if (((AwaitExpression)expression).Expression != null)
@@ -1172,162 +731,6 @@
                         return replacement;
                     }
                 }
-<<<<<<< HEAD
-				else if (parent is SwitchStatement)
-				{
-					var ts = parent as SwitchStatement;
-					if (ts.SwitchExpression == self)
-					{
-						ts.SwitchExpression = replacement;
-						replacement.Parent = parent;
-						return replacement;
-					}
-
-					foreach (var cs in ts.Cases)
-						for (var i = 0; i < cs.Item1.Length; i++)
-							if (cs.Item1[i] == self)
-							{
-								cs.Item1[i] = replacement;
-								replacement.Parent = parent;
-								return replacement;
-							}
-				}
-			}
-			else
-			{
-				var parent = (Expression)self.Parent;
-
-				if (parent is ArrayCreateExpression)
-				{
-					var ap = ((ArrayCreateExpression)parent).ElementExpressions;
-
-					for (var i = 0; i < ap.Length; i++)
-						if (ap[i] == self)
-						{
-							ap[i] = replacement;
-							replacement.Parent = parent;
-							return replacement;
-						}
-				}
-				else if (parent is EmptyArrayCreateExpression)
-				{
-					var ap = ((EmptyArrayCreateExpression)parent);
-					if (ap.SizeExpression == self)
-					{
-						ap.SizeExpression = replacement;
-						replacement.Parent = parent;
-						return replacement;
-					}
-				}
-				else if (parent is AssignmentExpression)
-				{
-					var ap = ((AssignmentExpression)parent);
-					if (ap.Left == self)
-					{
-						ap.Left = replacement;
-						replacement.Parent = parent;
-						return replacement;
-					}
-					else if (ap.Right == self)
-					{
-						ap.Right = replacement;
-						replacement.Parent = parent;
-						return replacement;
-					}
-				}
-				else if (parent is BinaryOperatorExpression)
-				{
-					var ap = ((BinaryOperatorExpression)parent);
-					if (ap.Left == self)
-					{
-						ap.Left = replacement;
-						replacement.Parent = parent;
-						return replacement;
-					}
-					else if (ap.Right == self)
-					{
-						ap.Right = replacement;
-						replacement.Parent = parent;
-						return replacement;
-					}
-				}
-				else if (parent is ConditionalExpression)
-				{
-					var ap = ((ConditionalExpression)parent);
-					if (ap.ConditionExpression == self)
-					{
-						ap.ConditionExpression = replacement;
-						replacement.Parent = parent;
-						return replacement;
-					}
-					else if (ap.TrueExpression == self)
-					{
-						ap.TrueExpression = replacement;
-						replacement.Parent = parent;
-						return replacement;
-					}
-					else if (ap.FalseExpression == self)
-					{
-						ap.FalseExpression = replacement;
-						replacement.Parent = parent;
-						return replacement;
-					}
-				}
-				else if (parent is IndexerExpression)
-				{
-					var ap = ((IndexerExpression)parent);
-					if (ap.TargetExpression == self)
-					{
-						ap.TargetExpression = replacement;
-						replacement.Parent = parent;
-						return replacement;
-					}
-					else if (ap.IndexExpression == self)
-					{
-						ap.IndexExpression = replacement;
-						replacement.Parent = parent;
-						return replacement;
-					}
-				}
-				else if (parent is InvocationExpression)
-				{
-					var ap = ((InvocationExpression)parent);
-					if (ap.TargetExpression == self)
-					{
-						ap.TargetExpression = replacement;
-						replacement.Parent = parent;
-						return replacement;
-					}
-
-					for (var i = 0; i < ap.ArgumentExpressions.Length; i++)
-						if (ap.ArgumentExpressions[i] == self)
-						{
-							ap.ArgumentExpressions[i] = replacement;
-							replacement.Parent = parent;
-							return replacement;
-						}
-				}
-				else if (parent is ParenthesizedExpression)
-				{
-					var ap = ((ParenthesizedExpression)parent);
-					if (ap.Expression == self)
-					{
-						ap.Expression = replacement;
-						replacement.Parent = parent;
-						return replacement;
-					}
-				}
-				else if (parent is UnaryOperatorExpression)
-				{
-					var ap = ((UnaryOperatorExpression)parent);
-					if (ap.Operand == self)
-					{
-						ap.Operand = replacement;
-						replacement.Parent = parent;
-						return replacement;
-					}
-				}
-=======
                 else if (parent is SwitchStatement)
                 {
                     var ts = parent as SwitchStatement;
@@ -1482,7 +885,6 @@
                         return replacement;
                     }
                 }
->>>>>>> 43ee3ee6
                 else if (parent is AwaitExpression)
                 {
                     var ap = ((AwaitExpression)parent);
@@ -1493,44 +895,6 @@
                         return replacement;
                     }
                 }
-<<<<<<< HEAD
-				else if (
-					parent.GetType() == typeof(WrappingExpression)
-					|| parent is UncheckedExpression
-					|| parent is ParenthesizedExpression
-					|| parent is CheckedExpression
-					|| parent is CastExpression)
-				{
-					var ap = ((WrappingExpression)parent);
-					if (ap.Expression == self)
-					{
-						ap.Expression = replacement;
-						replacement.Parent = parent;
-						return replacement;
-					}
-				}
-				else if (parent is CustomExpression)
-				{
-					var children = ((CustomExpression)parent).Children;
-					if (children != null)
-						for (var i = 0; i < children.Length; i++)
-							if (children[i] == self)
-							{
-								children[i] = replacement;
-								replacement.Parent = parent;
-								((CustomExpression)parent).Children = children;
-
-								if (((CustomExpression)parent).Children[i] != replacement)
-									throw new Exception($"Cannot update the children of an element of type {parent.GetType().FullName}, make sure it returns a real array reference");
-
- 								return replacement;
-							}
-				}
-			}
-
-			throw new Exception("Item not found in parent");
-		}
-=======
                 else if (
                     parent.GetType() == typeof(WrappingExpression)
                     || parent is UncheckedExpression
@@ -1567,7 +931,6 @@
 
             throw new Exception("Item not found in parent");
         }
->>>>>>> 43ee3ee6
 
         /// <summary>
         /// Helper method that updates all child expressions or statements by setting their parent to the immediate parent.
@@ -1581,134 +944,6 @@
                 s.UpdateParents();
         }
 
-<<<<<<< HEAD
-		/// <summary>
-		/// Helper method that updates all child expressions or statements
-		/// by setting their parent to the immediate parent
-		/// </summary>
-		/// <param name="self">The item to update.</param>
-		public static void UpdateParents(this Statement self)
-		{
-			var parents = new Stack<ASTItem>();
-
-			foreach (var n in self.All((item, type) =>
-			{
-				if (!(item is Statement || item is Expression))
-					return false;
-
-				if (type == VisitorState.Enter)
-				{
-					if (item != self)
-						item.Parent = parents.Peek();
-					parents.Push(item);
-				}
-				else if (type == VisitorState.Leave)
-					parents.Pop();
-
-				return true;
-			})) { }
-
-			if (parents.Count != 0)
-				throw new Exception($"{nameof(UpdateParents)} is broken ...");
-		}
-
-		/// <summary>
-		/// Inserts a statement before the source expression
-		/// </summary>
-		/// <param name="source">The source expression.</param>
-		/// <param name="target">The statement to insert.</param>
-		public static void PrependStatement(this Expression source, Statement target)
-		{
-			var p = source.Parent;
-			while (p != null && !(p is Statement))
-				p = p.Parent;
-
-			var stm = p as Statement;
-			if (stm == null)
-				throw new Exception("Unable to find a parent statement");
-
-			stm.PrependStatement(target);
-		}
-
-		/// <summary>
-		/// Inserts a statement before the source statement
-		/// </summary>
-		/// <param name="source">The source statement.</param>
-		/// <param name="target">The statement to insert.</param>
-		public static void PrependStatement(this Statement source, Statement target)
-		{
-			if (source is BlockStatement)
-			{
-				var bst = source as BlockStatement;
-				var n = new Statement[bst.Statements.Length + 1];
-				Array.Copy(bst.Statements, 0, n, 1, bst.Statements.Length);
-				n[0] = target;
-				target.Parent = bst;
-				bst.Statements = n;
-				return;
-			}
-			else
-			{
-				var blst = new BlockStatement()
-				{
-					Parent = source.Parent,
-					Statements = new Statement[] { target, source }
-				};
-
-				source.ReplaceWith(blst);
-				target.Parent = source.Parent = blst;
-			}
-		}
-
-		/// <summary>
-		/// Inserts a statement after the source expression
-		/// </summary>
-		/// <param name="source">The source expression.</param>
-		/// <param name="target">The statement to insert.</param>
-		public static void AppendStatement(this Expression source, Statement target)
-		{
-			var p = source.Parent;
-			while (p != null && !(p is Statement))
-				p = p.Parent;
-
-			var stm = p as Statement;
-			if (stm == null)
-				throw new Exception("Unable to find a parent statement");
-
-			stm.AppendStatement(target);
-		}
-
-		/// <summary>
-		/// Inserts a statement after the source statement
-		/// </summary>
-		/// <param name="source">The source statement.</param>
-		/// <param name="target">The statement to insert.</param>
-		public static void AppendStatement(this Statement source, Statement target)
-		{
-			if (source is BlockStatement)
-			{
-				var bst = source as BlockStatement;
-				var n = new Statement[bst.Statements.Length + 1];
-				Array.Copy(bst.Statements, 0, n, 0, bst.Statements.Length);
-				n[n.Length - 1] = target;
-				target.Parent = bst;
-				bst.Statements = n;
-				return;
-			}
-			else
-			{
-				var blst = new BlockStatement()
-				{
-					Parent = source.Parent,
-					Statements = new Statement[] { source, target }
-				};
-
-				source.ReplaceWith(blst);
-				target.Parent = source.Parent = blst;
-			}
-		}
-	}
-=======
         /// <summary>
         /// Helper method that updates all child expressions or statements by setting their parent to the immediate parent.
         /// </summary>
@@ -1834,5 +1069,5 @@
             }
         }
     }
->>>>>>> 43ee3ee6
+    
 }