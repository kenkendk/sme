﻿using System;
using System.Linq;
using System.Collections.Generic;
using Microsoft.CodeAnalysis;
using Microsoft.CodeAnalysis.CSharp;
using Microsoft.CodeAnalysis.CSharp.Syntax;

namespace SME.AST
{
<<<<<<< HEAD
	/// <summary>
	/// A collection of static extension methods
	/// </summary>
	public static class HelperMethods
	{
		/// <summary>
		/// Returns <c>true</c> if the type reference implements the given interface
		/// </summary>
		/// <returns><c>true</c>, if interface was implemented, <c>false</c> otherwise.</returns>
		/// <param name="tr">The type reference to evaluate.</param>
		/// <typeparam name="T">The interface to test for.</typeparam>
		public static bool HasInterface<T>(this TypeReference tr)
		{
			return tr.Resolve().HasInterface(typeof(T));
		}

		/// <summary>
		/// Returns <c>true</c> if the type definition implements the given interface
		/// </summary>
		/// <returns><c>true</c>, if interface was implemented, <c>false</c> otherwise.</returns>
		/// <param name="td">The type definition to evaluate.</param>
		/// <typeparam name="T">The interface to test for.</typeparam>
		public static bool HasInterface<T>(this TypeDefinition td)
		{
			return td.HasInterface(typeof(T));
		}

		/// <summary>
		/// Returns <c>true</c> if the type reference implements the given interface
		/// </summary>
		/// <returns><c>true</c>, if interface was implemented, <c>false</c> otherwise.</returns>
		/// <param name="tr">The type reference to evaluate.</param>
		/// <param name="t">The interface to test for.</param>
		public static bool HasInterface(this TypeReference tr, Type t)
		{
			return tr.Resolve().HasInterface(t);
		}

		/// <summary>
		/// Returns <c>true</c> if the type definition implements the given interface
		/// </summary>
		/// <returns><c>true</c>, if interface was implemented, <c>false</c> otherwise.</returns>
		/// <param name="td">The type definition to evaluate.</param>
		/// <param name="t">The interface to test for.</param>
		public static bool HasInterface(this TypeDefinition td, Type t)
		{
			return HasInterface(td, td.Module.ImportReference(t).Resolve());
		}

        /// <summary>
        /// Returns <c>true</c> if the type definition implements the given interface
        /// </summary>
        /// <returns><c>true</c>, if interface was implemented, <c>false</c> otherwise.</returns>
        /// <param name="td">The type definition to evaluate.</param>
        /// <param name="b">The interface to test for.</param>
        public static bool HasInterface(this TypeDefinition td, TypeDefinition b)
        {
        	return td.Interfaces.Any(x => x.InterfaceType.Resolve() == b);
        }

        /// <summary>
        /// Returns a value indicating if the type is a Bus type
        /// </summary>
        /// <returns><c>true</c>, if the type reference is a bus type, <c>false</c> otherwise.</returns>
        /// <param name="tr">The type to evaluate.</param>
        public static bool IsBusType(this TypeReference tr)
		{
			return tr.HasInterface<IBus>();
		}

		/// <summary>
		/// Returns a value indicating if the type is a Bus type
		/// </summary>
		/// <returns><c>true</c>, if the type definition is a bus type, <c>false</c> otherwise.</returns>
		/// <param name="td">The type to evaluate.</param>
		public static bool IsBusType(this TypeDefinition td)
		{
			return td.HasInterface<IBus>();
		}

		/// <summary>
		/// Returns <c>true</c> if the type has an attribute of the given type
		/// </summary>
		/// <returns><c>true</c>, if the type has an attribute of the given type, <c>false</c> otherwise.</returns>
		/// <param name="bt">The type to evaluate.</param>
		/// <typeparam name="T">The attribute type to check for.</typeparam>
		public static bool HasAttribute<T>(this Type bt)
		{
			return HasAttribute(bt, typeof(T));
		}

		/// <summary>
		/// Returns <c>true</c> if the type has an attribute of the given type
		/// </summary>
		/// <returns><c>true</c>, if the type has an attribute of the given type, <c>false</c> otherwise.</returns>
		/// <param name="bt">The type to evaluate.</param>
		/// <param name="attrtype">The attribute type to check for.</param>
		public static bool HasAttribute(this Type bt, Type attrtype)
		{
			return bt.GetCustomAttributes(attrtype, true).Any();
		}

		/// <summary>
		/// Returns <c>true</c> if the member has an attribute of the given type
		/// </summary>
		/// <returns><c>true</c>, if the member has an attribute of the given type, <c>false</c> otherwise.</returns>
		/// <param name="mr">The member to evaluate.</param>
		/// <typeparam name="T">The attribute type to check for.</typeparam>
		public static bool HasAttribute<T>(this IMemberDefinition mr)
		{
			return mr.HasAttribute(typeof(T));
		}

		/// <summary>
		/// Returns <c>true</c> if the member has an attribute of the given type
		/// </summary>
		/// <returns><c>true</c>, if the member has an attribute of the given type, <c>false</c> otherwise.</returns>
		/// <param name="mr">The member to evaluate.</param>
		/// <param name="t">The attribute type to check for.</param>
		public static bool HasAttribute(this IMemberDefinition mr, Type t)
		{
			return GetAttribute(mr, t) != null;
		}

		/// <summary>
		/// Gets the custom attribute instance from the member, or null.
		/// </summary>
		/// <returns>The custom attribute.</returns>
		/// <param name="mr">The member to examine.</param>
		/// <typeparam name="T">The type of attribute to find.</typeparam>
		public static CustomAttribute GetAttribute<T>(this IMemberDefinition mr)
		{
			return mr.GetAttribute(typeof(T));
		}

		/// <summary>
		/// Gets the custom attribute instance from the member, or null.
		/// </summary>
		/// <returns>The custom attribute.</returns>
		/// <param name="mr">The member to examine.</param>
		/// <param name="t">The type of attribute to find parameter.</param>
		public static CustomAttribute GetAttribute(this IMemberDefinition mr, Type t)
		{
			return GetAttributes(mr, t).FirstOrDefault();
		}

		/// <summary>
		/// Gets all the attributes of a specific type from the member
		/// </summary>
		/// <returns>The attributes.</returns>
		/// <param name="mr">The member to examine.</param>
		/// <typeparam name="T">The type of attributes to find.</typeparam>
		public static IEnumerable<CustomAttribute> GetAttributes<T>(this IMemberDefinition mr)
		{
			return GetAttributes(mr, typeof(T));
		}

		/// <summary>
		/// Gets all the attributes of a specific type from the member
		/// </summary>
		/// <returns>The attributes.</returns>
		/// <param name="mr">The member to examine.</param>
		/// <param name="t">The type of attributes to find.</param>
		public static IEnumerable<CustomAttribute> GetAttributes(this IMemberDefinition mr, Type t)
		{
			var n = mr.DeclaringType.Module.ImportReference(t).Resolve();
			return mr.CustomAttributes.Where(x => x.AttributeType.Resolve() == n);
		}

		/// <summary>
		/// Returns a value indicating if the member has the <see cref="InputBusAttribute"/> attribute
		/// </summary>
		/// <returns><c>true</c>, if the member has the InputBusAttribute, <c>false</c> otherwise.</returns>
		/// <param name="mr">The member to examine.</param>
		public static bool HasInputBusAttribute(this IMemberDefinition mr)
		{
			return mr.GetAttribute(typeof(InputBusAttribute)) != null;
		}

		/// <summary>
		/// Returns a value indicating if the member has the <see cref="OutputBusAttribute"/> attribute
		/// </summary>
		/// <returns><c>true</c>, if the member has the OutputBusAttribute, <c>false</c> otherwise.</returns>
		/// <param name="mr">The member to examine.</param>
		public static bool HasOutputBusAttribute(this IMemberDefinition mr)
		{
			return mr.GetAttribute(typeof(OutputBusAttribute)) != null;
		}

		/// <summary>
		/// Returns a value indicating if the member has the <see cref="ClockedBusAttribute"/> attribute
		/// </summary>
		/// <returns><c>true</c>, if the member has the ClockedBusAttribute, <c>false</c> otherwise.</returns>
		/// <param name="mr">The member to examine.</param>
		public static bool HasClockedBusAttribute(this IMemberDefinition mr)
		{
			return mr.GetAttribute(typeof(ClockedBusAttribute)) != null;
		}

		/// <summary>
		/// Returns a value indicating if the member has the <see cref="InternalBusAttribute"/> attribute
		/// </summary>
		/// <returns><c>true</c>, if the member has the InternalBusAttribute, <c>false</c> otherwise.</returns>
		/// <param name="mr">The member to examine.</param>
		public static bool HasInternalBusAttribute(this IMemberDefinition mr)
		{
			return mr.GetAttribute(typeof(InternalBusAttribute)) != null;
		}

		/// <summary>
		/// Gets the custom attribute instance from the type reference, or null.
		/// </summary>
		/// <returns>The custom attribute.</returns>
		/// <param name="tr">The type reference to examine.</param>
		/// <param name="t">The type of attribute to find.</param>
		public static CustomAttribute GetAttribute(this TypeReference tr, Type t)
		{
			return tr.Resolve().GetAttribute(t);
		}

		/// <summary>
		/// Gets the custom attribute instance from the type reference, or null.
		/// </summary>
		/// <returns>The custom attribute.</returns>
		/// <param name="tr">The type reference to examine.</param>
		/// <typeparam name="T">The type of attribute to find.</typeparam>
		public static CustomAttribute GetAttribute<T>(this TypeReference tr)
		{
			var trs = tr.Resolve();
			if (trs == null)
				throw new Exception(string.Format("Unable to resolve: {0}", tr.FullName));
			return trs.GetAttribute(typeof(T));
		}

		/// <summary>
		/// Gets the custom attribute instance from the type definition, or null.
		/// </summary>
		/// <returns>The custom attribute.</returns>
		/// <param name="td">The type definition to examine.</param>
		/// <typeparam name="T">The type of attribute to find.</typeparam>
		public static CustomAttribute GetAttribute<T>(this TypeDefinition td)
		{
			return td.GetAttribute(typeof(T));
		}

		/// <summary>
		/// Gets the custom attribute instance from the type definition, or null.
		/// </summary>
		/// <returns>The custom attribute.</returns>
		/// <param name="td">The type definition to examine.</param>
		/// <param name="t">The type of attribute to find.</param>
		public static CustomAttribute GetAttribute(this TypeDefinition td, Type t)
		{
			var n = td.Module.ImportReference(t);
			return SelfAndBases(td).SelectMany(x => x.CustomAttributes).FirstOrDefault(x => x.AttributeType.IsSameTypeReference(n));
		}

		/// <summary>
		/// Gets the custom attribute instance from the parameter definition, or null.
		/// </summary>
		/// <returns>The custom attribute.</returns>
		/// <param name="td">The type parameter to examine.</param>
		/// <typeparam name="T">The type of attribute to find.</typeparam>
		public static CustomAttribute GetAttribute<T>(this ParameterDefinition td)
		{
			return td.GetAttribute(typeof(T));
		}

		/// <summary>
		/// Gets the custom attribute instance from the parameter definition, or null.
		/// </summary>
		/// <returns>The custom attribute.</returns>
		/// <param name="td">The parameter definition to examine.</param>
		/// <param name="t">The type of attribute to find.</param>
		public static CustomAttribute GetAttribute(this ParameterDefinition td, Type t)
		{
			return td.CustomAttributes.FirstOrDefault(x => x.AttributeType.Resolve() == x.AttributeType.Module.ImportReference(t).Resolve());
		}

		/// <summary>
		/// Gets the type of the element and all its base types
		/// </summary>
		/// <returns>The type and its and bases.</returns>
		/// <param name="td">The type to get all base types for.</param>
		public static IEnumerable<TypeDefinition> SelfAndBases(this TypeDefinition td)
		{
			while (td != null)
			{
				yield return td;

				if (td.BaseType == null)
					yield break;

				td = td.BaseType.Resolve();
			}
		}

		/// <summary>
		/// Returns a value indicating if the type reference can be assigned from the given type.
		/// </summary>
		/// <returns><c>true</c>, if <paramref name="tr"/> is assignable from <typeparamref name="T"/>, <c>false</c> otherwise.</returns>
		/// <param name="tr">The type to tests.</param>
		/// <typeparam name="T">The type to attempt to assign to.</typeparam>
		public static bool IsAssignableFrom<T>(this TypeReference tr)
		{
			return tr.Resolve().IsAssignableFrom(typeof(T));
		}

		/// <summary>
		/// Returns a value indicating if the type reference can be assigned from the given type.
		/// </summary>
		/// <returns><c>true</c>, if <paramref name="tr"/> is assignable from <paramref name="t"/>, <c>false</c> otherwise.</returns>
		/// <param name="tr">The type to tests.</param>
		/// <param name="t">The type to attempt to assign to.</param>
		public static bool IsAssignableFrom(this TypeReference tr, Type t)
		{
			return tr.Resolve().IsAssignableFrom(t);
		}

		/// <summary>
		/// Returns a value indicating if the type can be assigned from the given type.
		/// </summary>
		/// <returns><c>true</c>, if <paramref name="td"/> is assignable from <typeparamref name="T"/>, <c>false</c> otherwise.</returns>
		/// <param name="td">The type to tests.</param>
		/// <typeparam name="T">The type to attempt to assign to.</typeparam>
		public static bool IsAssignableFrom<T>(this TypeDefinition td)
		{
			return td.IsAssignableFrom(typeof(T));
		}

		/// <summary>
		/// Returns a value indicating if the type can be assigned from the given type.
		/// </summary>
		/// <returns><c>true</c>, if <paramref name="td"/> is assignable from <paramref name="t"/>, <c>false</c> otherwise.</returns>
		/// <param name="td">The type to tests.</param>
		/// <param name="t">The type to attempt to assign to.</param>
		public static bool IsAssignableFrom(this TypeDefinition td, Type t)
		{
			return IsAssignableFrom(td, td.Module.ImportReference(t));
		}

		/// <summary>
		/// Returns a value indicating if the type can be assigned from the given type.
		/// </summary>
		/// <returns><c>true</c>, if <paramref name="td"/> is assignable from <paramref name="n"/>, <c>false</c> otherwise.</returns>
		/// <param name="td">The type to tests.</param>
		/// <param name="n">The type to attempt to assign to.</param>
		public static bool IsAssignableFrom(this TypeDefinition td, TypeReference n)
		{
			return IsAssignableFrom(td, n.Resolve());
		}

		/// <summary>
		/// Returns a value indicating if the type can be assigned from the given type.
		/// </summary>
		/// <returns><c>true</c>, if <paramref name="td"/> is assignable from <paramref name="n"/>, <c>false</c> otherwise.</returns>
		/// <param name="td">The type to tests.</param>
		/// <param name="n">The type to attempt to assign to.</param>
		public static bool IsAssignableFrom(this TypeDefinition td, TypeDefinition n)
		{
			TypeReference p = td;
			while (p != null)
			{
				var x = p.Resolve();
				if (x == n)
					return true;
				if (n.IsInterface && x.HasInterface(n))
					return true;
				p = x.BaseType;
			}

			return false;
		}

		/// <summary>
		/// Returns a value indicating if the type reference is the given type.
		/// </summary>
		/// <returns><c>true</c>, if <paramref name="tr"/> is the same type as <typeparamref name="T"/>, <c>false</c> otherwise.</returns>
		/// <param name="tr">The type to tests.</param>
		/// <typeparam name="T">The type to test for equality with.</typeparam>
		public static bool IsType<T>(this TypeReference tr)
		{
			return tr.Resolve().IsType<T>();
		}

		/// <summary>
		/// Returns a value indicating if the type definition is the given type.
		/// </summary>
		/// <returns><c>true</c>, if <paramref name="td"/> is the same type as <typeparamref name="T"/>, <c>false</c> otherwise.</returns>
		/// <param name="td">The type to tests.</param>
		/// <typeparam name="T">The type to test for equality with.</typeparam>
		public static bool IsType<T>(this TypeDefinition td)
		{
			return IsType(td, typeof(T));
		}

		/// <summary>
		/// Returns a value indicating if the type reference is the given type.
		/// </summary>
		/// <returns><c>true</c>, if <paramref name="tr"/> is the same type as <paramref name="t"/>, <c>false</c> otherwise.</returns>
		/// <param name="tr">The type to tests.</param>
		/// <param name="t">The type to test for equality with.</param>
		public static bool IsType(this TypeReference tr, Type t)
		{
			return tr.Module.ImportReference(t).FullName == tr.FullName;
		}

		/// <summary>
		/// Returns a value indicating if the type definition is the given type.
		/// </summary>
		/// <returns><c>true</c>, if <paramref name="td"/> is the same type as <paramref name="t"/>, <c>false</c> otherwise.</returns>
		/// <param name="td">The type to tests.</param>
		/// <param name="t">The type to test for equality with.</param>
		public static bool IsType(this TypeDefinition td, Type t)
		{
			return td.Module.ImportReference(t).Resolve().FullName == td.FullName;
		}

		/// <summary>
		/// Returns the types that the given type reference can be implicitly converted to
		/// </summary>
		/// <returns>The implicit conversion types.</returns>
		/// <param name="tr">The type reference to examine.</param>
		public static IEnumerable<TypeReference> ImplicitConversions(this TypeReference tr)
		{
			return tr.Resolve().ImplicitConversions();
		}

		/// <summary>
		/// Returns the types that the given type definition can be implicitly converted to
		/// </summary>
		/// <returns>The implicit conversion types.</returns>
		/// <param name="td">The type definition to examine.</param>
		public static IEnumerable<TypeReference> ImplicitConversions(this TypeDefinition td)
		{
			return
				from m in td.Methods
				where m.Name == "op_Implicit" && m.IsSpecialName && m.IsHideBySig && m.HasParameters && m.Parameters.Count() == 1
				select m.Parameters.First().ParameterType.Resolve() == td ? m.ReturnType : m.Parameters.First().ParameterType;
		}

		/// <summary>
		/// Returns a value indicating if the types are the same
		/// </summary>
		/// <returns><c>true</c>, if the types are the same, <c>false</c> otherwise.</returns>
		/// <param name="a">The type reference to examine.</param>
		/// <param name="b">The type to test for equality with.</param>
		public static bool IsSameTypeReference(this TypeReference a, Type b)
		{
			return IsSameTypeReference(a, a.Module.ImportReference(b));
		}

		/// <summary>
		/// Returns a value indicating if the types are the same
		/// </summary>
		/// <returns><c>true</c>, if the types are the same, <c>false</c> otherwise.</returns>
		/// <param name="a">The type reference to examine.</param>
		/// <typeparam name="T">The type to test for equality with.</typeparam>
		public static bool IsSameTypeReference<T>(this TypeReference a)
		{
			return IsSameTypeReference(a, typeof(T));
		}

		/// <summary>
		/// Returns a value indicating if the types are the same
		/// </summary>
		/// <returns><c>true</c>, if the types are the same, <c>false</c> otherwise.</returns>
		/// <param name="a">The type reference to examine.</param>
		/// <param name="b">The type to test for equality with.</param>
		public static bool IsSameTypeReference(this TypeReference a, TypeReference b)
		{
			return a.FullName == b.FullName;
		}

		/// <summary>
		/// Gets a field in the given type or its base types, with the given name
		/// </summary>
		/// <returns>The field definition or null.</returns>
		/// <param name="self">The type to examine.</param>
		/// <param name="name">The name of the field to find.</param>
		public static FieldDefinition GetFieldRecursive(this TypeDefinition self, string name)
		{
			return GetFieldsRecursive(self).FirstOrDefault(x => x.Name == name);
		}

		/// <summary>
		/// Returns all fields found in the type and its base types
		/// </summary>
		/// <returns>The fields found.</returns>
		/// <param name="self">The type to get the fields from.</param>
		public static IEnumerable<FieldDefinition> GetFieldsRecursive(this TypeDefinition self)
		{
			var x = self;
			while (x != null)
			{
				foreach (var f in x.Fields)
					yield return f;

				if (x.BaseType == null)
					yield break;

				x = x.BaseType.Resolve();
			}
		}

		/// <summary>
		/// Returns all properties found in the type and its base types
		/// </summary>
		/// <returns>The properties found.</returns>
		/// <param name="self">The type to get the fields from.</param>
		public static IEnumerable<PropertyDefinition> GetPropertiesRecursive(this TypeDefinition self)
		{
			var x = self;
			while (x != null)
			{
				foreach (var f in x.Properties)
					yield return f;

                if (x.HasInterfaces)
					foreach (var n in x.Interfaces)
                        foreach (var f in n.InterfaceType.Resolve().Properties)
							yield return f;

				if (x.BaseType == null)
					yield break;
				x = x.BaseType.Resolve();
			}
		}

		/// <summary>
		/// Returns all properties found in the type and its base types
		/// </summary>
		/// <returns>The properties found.</returns>
		/// <param name="self">The type to get the fields from.</param>
		public static IEnumerable<System.Reflection.PropertyInfo> GetPropertiesRecursive(this Type self, System.Reflection.BindingFlags flags = System.Reflection.BindingFlags.Instance | System.Reflection.BindingFlags.DeclaredOnly | System.Reflection.BindingFlags.Public)
		{
			var x = self;
			while (x != null)
			{
				foreach (var f in x.GetProperties(flags))
					yield return f;

				var interfaces = x.GetInterfaces();

				if (interfaces != null)
					foreach (var n in interfaces)
						foreach (var f in n.GetProperties(flags))
							yield return f;

				x = x.BaseType;
			}
		}

		/// <summary>
		/// Argument input/output types
		/// </summary>
		public enum ArgumentInOut
		{
			/// <summary>
			/// The argument is an exclusive input argument
			/// </summary>
			In,
			/// <summary>
			/// The argument is an exclusive output argument
			/// </summary>
			Out,
			/// <summary>
			/// The argument is both an input and an output argument
			/// </summary>
			InOut
		}

		/// <summary>
		/// Returns a value indicating what directions an argument has
		/// </summary>
		/// <returns>The argument directions.</returns>
		/// <param name="n">The argument to examine.</param>
		public static ArgumentInOut GetArgumentInOut(this ParameterDefinition n)
		{
			var inarg = (n.Attributes & ParameterAttributes.In) == ParameterAttributes.In || n.IsIn;
			var outarg = (n.Attributes & ParameterAttributes.Out) == ParameterAttributes.Out || n.IsOut;
			var inoutarg = (inarg && outarg) || (!n.IsIn && !n.IsOut && n.ParameterType.IsByReference);
			var inoutoverride = n.ParameterType.IsArray && !((n.Attributes & ParameterAttributes.Out) == ParameterAttributes.Out || (n.Attributes & ParameterAttributes.In) == ParameterAttributes.In);
			return inoutarg || inoutoverride ? ArgumentInOut.InOut : (outarg ? ArgumentInOut.Out : ArgumentInOut.In);
		}

		/// <summary>
		/// Returns a value indicating if the supplied member is a fixed array
		/// </summary>
		/// <returns><c>true</c>, the member is a fixed array, <c>false</c> otherwise.</returns>
		/// <param name="member">The member to examine.</param>
		public static bool IsFixedArrayType(this IMemberDefinition member)
		{
			return IsFixedArrayType(GetMemberType(member));
		}

		/// <summary>
		/// Returns a value indicating if the supplied member is an array
		/// </summary>
		/// <returns><c>true</c>, the member is an array, <c>false</c> otherwise.</returns>
		/// <param name="member">The member to examine.</param>
		public static bool IsArrayType(this IMemberDefinition member)
		{
			return IsArrayType(GetMemberType(member));
		}

		/// <summary>
		/// Returns a value indicating if the supplied type reference is an array
		/// </summary>
		/// <returns><c>true</c>, the type reference is an array, <c>false</c> otherwise.</returns>
		/// <param name="tr">The type reference to examine.</param>
		public static bool IsArrayType(this TypeReference tr)
		{
			return tr.IsArray || tr.IsFixedArrayType();
		}

		/// <summary>
		/// Returns a value indicating if the supplied type is an array
		/// </summary>
		/// <returns><c>true</c>, the type is an array, <c>false</c> otherwise.</returns>
		/// <param name="t">The type to examine.</param>
		public static bool IsArrayType(this Type t)
		{
			return t.IsArray || t.IsFixedArrayType();
		}

		/// <summary>
		/// Returns a value indicating if the supplied type reference is a fixed array
		/// </summary>
		/// <returns><c>true</c>, the type reference is a fixed array, <c>false</c> otherwise.</returns>
		/// <param name="tr">The type reference to examine.</param>
		public static bool IsFixedArrayType(this TypeReference tr)
		{
			return tr.IsGenericInstance && tr.GetElementType().IsSameTypeReference(typeof(IFixedArray<>));
		}

		/// <summary>
		/// Returns a value indicating if the supplied type is a fixed array
		/// </summary>
		/// <returns><c>true</c>, the type is a fixed array, <c>false</c> otherwise.</returns>
		/// <param name="t">The type to examine.</param>
		public static bool IsFixedArrayType(this Type t)
		{
			return t.IsGenericType && t.GetGenericTypeDefinition() == typeof(IFixedArray<>);
		}

		/// <summary>
		/// Gets the type of the supplied property/field or method
		/// </summary>
		/// <returns>The member type.</returns>
		/// <param name="member">The member to examine.</param>
		public static TypeReference GetMemberType(IMemberDefinition member)
		{
			if (member is PropertyDefinition)
				return (member as PropertyDefinition).PropertyType;
			else if (member is FieldDefinition)
				return (member as FieldDefinition).FieldType;
			else if (member is MethodDefinition)
				return (member as MethodDefinition).ReturnType;
			else
				throw new Exception($"Usupported IMemberDefinition {member.GetType().FullName}");
		}

		/// <summary>
		/// Gets the type of the array elements.
		/// </summary>
		/// <returns>The array element type.</returns>
		/// <param name="member">The member to examine.</param>
		public static TypeReference GetArrayElementType(this IMemberDefinition member)
		{
			return GetArrayElementType(GetMemberType(member));
		}

		/// <summary>
		/// Gets the type of the array elements.
		/// </summary>
		/// <returns>The array element type.</returns>
		/// <param name="tr">The type reference to examine.</param>
		public static TypeReference GetArrayElementType(this TypeReference tr)
		{
			if (tr.IsArray)
				return tr.GetElementType();
			else if (tr.IsFixedArrayType())
				return (tr as GenericInstanceType).GenericArguments.First();
			else
				throw new Exception($"GetArrayElementType called on non-array: {tr.FullName}");
		}

		/// <summary>
		/// Gets the type of the array elements.
		/// </summary>
		/// <returns>The array element type.</returns>
		/// <param name="t">The type to examine.</param>
		public static Type GetArrayElementType(this Type t)
		{
			if (t.IsArray)
				return t.GetElementType();
			else if (t.IsFixedArrayType())
				return t.GetGenericArguments().First();
			else
				throw new Exception($"GetArrayElementType called on non-array: {t.FullName}");
		}

		/// <summary>
		/// Gets the length of the fixed array.
		/// </summary>
		/// <returns>The fixed array length.</returns>
		/// <param name="member">The member to examine.</param>
		public static int GetFixedArrayLength(this IMemberDefinition member)
		{
			var attr = member.GetAttribute<FixedArrayLengthAttribute>();
			var arg = attr.ConstructorArguments.First().Value;
			return (int)Convert.ChangeType(arg, typeof(int));
		}

		/// <summary>
		/// Gets the length of the fixed array.
		/// </summary>
		/// <returns>The fixed array length.</returns>
		/// <param name="member">The member to examine.</param>
		public static int GetFixedArrayLength(this System.Reflection.MemberInfo member)
		{
			var attr = member.GetCustomAttributes(typeof(FixedArrayLengthAttribute), false).Cast<FixedArrayLengthAttribute>().First();
			return attr.Length;
		}

        /// <summary>
        /// Gets the length of a fixed-length array
=======
    /// <summary>
    /// A collection of static extension methods.
    /// </summary>
    public static class HelperMethods
    {

        /// <summary>
        /// Returns true, if the given type is an array type.
        /// </summary>
        /// <param name="its">The type to check.</param>
        public static bool IsArrayType(this ITypeSymbol its)
        {
            return its is IArrayTypeSymbol || its.IsFixedArrayType();
        }

        /// <summary>
        /// Returns true, if the given type is a type of the type parameter.
        /// </summary>
        /// <typeparam name="T">The type parameter to compare against.<typeparam>
        /// <param name="its">The given type.</param>
        public static bool IsType<T>(this ITypeSymbol its)
        {
            return SymbolEqualityComparer.Default.Equals(LoadType(its, typeof(T)), its);
        }

        /// <summary>
        /// Returns true, if the given type is a Bus type.
        /// </summary>
        /// <param name="td">The type to evaluate.</param>
        public static bool IsBusType(this ITypeSymbol td)
        {
            return td.Interfaces.Any(x => SymbolEqualityComparer.Default.Equals(ParseProcesses.m_compilation.GetTypeByMetadataName(typeof(IBus).FullName), x));
        }
        /// <summary>
        /// Returns <c>true</c> if the type has an attribute of the given type.
        /// </summary>
        /// <param name="bt">The type to evaluate.</param>
        /// <typeparam name="T">The attribute type to check for.</typeparam>
        public static bool HasAttribute<T>(this Type bt)
        {
            return HasAttribute(bt, typeof(T));
        }

        /// <summary>
        /// Returns <c>true</c>, if the type has an attribute of the given type.
        /// </summary>
        /// <param name="bt">The type to evaluate.</param>
        /// <param name="attrtype">The attribute type to check for.</param>
        public static bool HasAttribute(this Type bt, Type attrtype)
        {
            return bt.GetCustomAttributes(attrtype, true).Any();
        }

        /// <summary>
        /// Returns true, if the given symbol has the given attribute.
        /// </summary>
        /// <param name="its">The given symbol.</param>
        /// <param name="t">The given attribute.</param>
        public static bool HasAttribute(this ISymbol its, Type t)
        {
            return its.GetAttribute(t) != null;
        }

        /// <summary>
        /// Returns true, if the given symbol has the given attribute.
        /// </summary>
        /// <typeparam name="T">The given attribute.</typeparam>
        /// <param name="its">The given symbol</param>
        public static bool HasAttribute<T>(this ISymbol its)
        {
            return its.GetAttribute<T>() != null;
        }

        /// <summary>
        /// Gets the attribute of the given type, associated with the given symbol.
        /// </summary>
        /// <param name="its">The given symbol.</param>
        /// <param name="t">The given type.</param>
        public static AttributeData GetAttribute(this ISymbol its, Type t)
        {
            return its.GetAttributes(t).FirstOrDefault();
        }

        /// <summary>
        /// Gets the attribute of the given type, associated with the given symbol.
        /// </summary>
        /// <typeparam name="T">The given attribute type.</typeparam>
        /// <param name"its">The given symbol.</param>
        public static AttributeData GetAttribute<T>(this ISymbol its)
        {
            return its.GetAttributes<T>().FirstOrDefault();
        }

        /// <summary>
        /// Gets the collection of attributes of the given type, associated with the given symbol.
        /// </summary>
        /// <param name="its">The given symbol.</param>
        /// <param name="t">The given type.</param>
        public static IEnumerable<AttributeData> GetAttributes(this ISymbol its, Type t)
        {
            return its.GetAttributes()
                .Where(x => Type.GetType(x.AttributeClass.ToDisplayString()) == t);
        }

        /// <summary>
        /// Gets the collection of attributes of the given type, associated with the given symbol.
        /// </summary>
        /// <typeparam name="T">The given attribute type.</typeparam>
        /// <param name="its">The given symbol.</param>
        public static IEnumerable<AttributeData> GetAttributes<T>(this ISymbol its)
        {
            var target = typeof(T);
            var asm = target.Assembly;
            return its.GetAttributes().Where(x => asm.GetType(x.AttributeClass.GetFullMetadataName()) == target);
        }

        /// <summary>
        /// Loads the symbol of the given syntax node, by looking in the given semantic models.
        /// </summary>
        /// <param name="sn">The given syntax node.</param>
        /// <param name="m_semantics">The given semantic models.</param>
        public static ISymbol LoadSymbol(this SyntaxNode sn, IEnumerable<SemanticModel> m_semantics)
        {
            return m_semantics
                .Select(x =>
                {
                    try
                    {
                        return x.GetDeclaredSymbol(sn);
                    }
                    catch (Exception)
                    {
                        return null;
                    }
                })
                .FirstOrDefault(x => x != null);
        }

        /// <summary>
        /// Loads the type of the given syntax node, by looking in the given semantic models.
        /// </summary>
        /// <param name="sn">The given syntax node.</param>
        /// <param name="m_semantics">The given semantic models.</param>
        public static ITypeSymbol LoadType(this SyntaxNode sn, IEnumerable<SemanticModel> m_semantics)
        {
            return m_semantics
                .Select(x =>
                {
                    try
                    {
                        return x.GetTypeInfo(sn).Type;
                    }
                    catch (Exception)
                    {
                        return null;
                    }
                })
                .FirstOrDefault(x => x != null);
        }

        /// <summary>
        /// Loads a data flow analysis of the given method, by looking through the given semantic models.
        /// </summary>
        /// <param name="mds">The given method.</param>
        /// <param name="m_semantics">The given semantic models.</param>
        public static DataFlowAnalysis LoadDataFlow(this MethodDeclarationSyntax mds, IEnumerable<SemanticModel> m_semantics)
        {
            return m_semantics
                .Select(x =>
                {
                    try
                    {
                        return x.AnalyzeDataFlow(mds.Body);
                    }
                    catch (Exception)
                    {
                        return null;
                    }
                })
                .FirstOrDefault(x => x != null);
        }

        /// <summary>
        /// Gets the full name of the given symbol.
        /// </summary>
        /// <param name="isy">The given symobl.</param>
        public static string GetFullMetadataName(this ISymbol isy)
        {
            string res = isy.Name;
            var tmp = isy.ContainingNamespace;
            while (!tmp.IsGlobalNamespace)
            {
                res = $"{tmp.Name}.{res}";
                tmp = tmp.ContainingNamespace;
            }
            return res;
        }

        /// <summary>
        /// Gets the syntax node corresponding to the given symbol.
        /// </summary>
        /// <param name="isy">The given symbol.</param>
        public static SyntaxNode GetSyntax(this ISymbol isy)
        {
            return isy.DeclaringSyntaxReferences.First().GetSyntax();
        }

        /// <summary>
        /// Gets the class declaration of the given symbol, if any.
        /// </summary>
        /// <param name="isy">The given symbol.</param>
        public static ClassDeclarationSyntax GetClassDecl(this ISymbol isy)
        {
            return isy.GetSyntax() as ClassDeclarationSyntax;
        }

        /// <summary>
        /// Returns true, if the two given symbols are equal.
        /// <summary>
        /// <param name="a">The first symbol to compare.</param>
        /// <param name="b">The second symbol to compare.</param>
        public static bool IsSameTypeReference(this ITypeSymbol a, ITypeSymbol b)
        {
            return SymbolEqualityComparer.Default.Equals(a, b);
        }

        /// <summary>
        /// Returns true, if the given symbol is equal to the given reflection type.
        /// </summary>
        /// <param name="a">The given symbol.</param>
        /// <param name="b">The given reflection type.</param>
        public static bool IsSameTypeReference(this ITypeSymbol a, Type b)
        {
            var itb = ParseProcesses.m_compilation.GetTypeByMetadataName(b.FullName);
            return a.IsSameTypeReference(itb);
        }

        /// <summary>
        /// Returns true, if the given symbol is equal to the given type parameter.
        /// </summary>
        /// <typeparam name="T">The given type parameter.</typeparameter>
        /// <param name="a">The given symbol.</param>
        public static bool IsSameTypeReference<T>(this ITypeSymbol a)
        {
            return a.IsSameTypeReference(typeof(T));
        }

        /// <summary>
        /// Returns all properties found in the type and its base types.
        /// </summary>
        /// <returns>The properties found.</returns>
        /// <param name="self">The type to get the fields from.</param>
        public static IEnumerable<System.Reflection.PropertyInfo> GetPropertiesRecursive(this Type self, System.Reflection.BindingFlags flags = System.Reflection.BindingFlags.Instance | System.Reflection.BindingFlags.DeclaredOnly | System.Reflection.BindingFlags.Public)
        {
            var x = self;
            while (x != null)
            {
                foreach (var f in x.GetProperties(flags))
                    yield return f;

                var interfaces = x.GetInterfaces();

                if (interfaces != null)
                    foreach (var n in interfaces)
                        foreach (var f in n.GetProperties(flags))
                            yield return f;

                x = x.BaseType;
            }
        }

        /// <summary>
        /// Argument input/output types.
        /// </summary>
        public enum ArgumentInOut
        {
            /// <summary>
            /// The argument is an exclusive input argument.
            /// </summary>
            In,
            /// <summary>
            /// The argument is an exclusive output argument.
            /// </summary>
            Out,
            /// <summary>
            /// The argument is both an input and an output argument.
            /// </summary>
            InOut
        }

        /// <summary>
        /// Returns true, if the given type is an array.
        /// </summary>
        /// <param name="t">The type to examine.</param>
        public static bool IsArrayType(this Type t)
        {
            return t.IsArray || t.IsFixedArrayType();
        }

        /// <summary>
        /// Returns true, if the supplied symbol is a fixed array.
        /// </summary>
        /// <param name="tr">The symbol to examine.</param>
        public static bool IsFixedArrayType(this ITypeSymbol tr)
        {
            if (tr is INamedTypeSymbol)
            {
                var it = tr as INamedTypeSymbol;
                return it.IsGenericType && tr.IsSameTypeReference(typeof(IFixedArray<>));
            }
            else
                return false;
        }

        /// <summary>
        /// Returns true, if the supplied type is a fixed array.
        /// </summary>
        /// <param name="t">The type to examine.</param>
        public static bool IsFixedArrayType(this Type t)
        {
            return t.IsGenericType && t.GetGenericTypeDefinition() == typeof(IFixedArray<>);
        }

        /// <summary>
        /// Gets the type of the array elements.
        /// </summary>
        /// <param name="tr">The type reference to examine.</param>
        public static ITypeSymbol GetArrayElementType(this ITypeSymbol tr)
        {
            if (tr is IArrayTypeSymbol)
                return (tr as IArrayTypeSymbol).ElementType;
            else if (tr.IsFixedArrayType())
                return (tr as INamedTypeSymbol).TypeParameters.First();
            else
                throw new Exception($"GetArrayElementType called on non-array: {tr.Name}");
        }

        /// <summary>
        /// Gets the type of the array elements.
        /// </summary>
        /// <param name="t">The type to examine.</param>
        public static Type GetArrayElementType(this Type t)
        {
            if (t.IsArray)
                return t.GetElementType();
            else if (t.IsFixedArrayType())
                return t.GetGenericArguments().First();
            else
                throw new Exception($"GetArrayElementType called on non-array: {t.FullName}");
        }

        /// <summary>
        /// Gets the length of the given fixed array through its attributes.
        /// </summary>
        /// <param name="its">The given fixed array</param>
        public static int GetFixedArrayLength(this ITypeSymbol its)
        {
            var attr = its.GetAttribute<FixedArrayLengthAttribute>();
            var arg = attr.ConstructorArguments.First().Value;
            return (int)Convert.ChangeType(arg, typeof(int));
        }

        /// <summary>
        /// Gets the length of the fixed array.
        /// </summary>
        /// <returns>The fixed array length.</returns>
        /// <param name="member">The member to examine.</param>
        public static int GetFixedArrayLength(this MemberDeclarationSyntax member, IEnumerable<SemanticModel> m_semantics)
        {
            var attr = member.LoadSymbol(m_semantics).GetAttribute<FixedArrayLengthAttribute>();
            var arg = attr.ConstructorArguments.First().Value;
            return (int)Convert.ChangeType(arg, typeof(int));
        }

        /// <summary>
        /// Gets the length of the fixed array.
        /// </summary>
        /// <returns>The fixed array length.</returns>
        /// <param name="member">The member to examine.</param>
        public static int GetFixedArrayLength(this System.Reflection.MemberInfo member)
        {
            var attr = member.GetCustomAttributes(typeof(FixedArrayLengthAttribute), false).Cast<FixedArrayLengthAttribute>().First();
            return attr.Length;
        }

        /// <summary>
        /// Gets the length of a fixed-length array.
>>>>>>> 43ee3ee6
        /// </summary>
        /// <returns>The fixed array length.</returns>
        /// <param name="element">The element to get the length for.</param>
        public static int GetArrayLength(DataElement element)
        {
            if (element is Constant)
                element = ((Constant)element).ArrayLengthSource ?? element;

            if (element.DefaultValue is Array)
                return ((Array)element.DefaultValue).Length;
            else if (element.DefaultValue is EmptyArrayCreateExpression)
                return ResolveIntegerValue(((EmptyArrayCreateExpression)element.DefaultValue).SizeExpression);
            else if (element.DefaultValue is ArrayCreateExpression)
                return ((ArrayCreateExpression)element.DefaultValue).ElementExpressions.Length;
            else if (element.Source is System.Reflection.MemberInfo)
                return GetFixedArrayLength((System.Reflection.MemberInfo)element.Source);

            throw new Exception($"Unable to get size of array: {element.Name}");
        }

        /// <summary>
        /// Loads the specified reflection Type and returns the equivalent Microsoft.CodeAnalysis symbol.
        /// </summary>
        /// <returns>The loaded type.</returns>
        /// <param name="source">The source that provides the context.</param>
        /// <param name="t">The type to load.</param>
        public static ITypeSymbol LoadType(this ITypeSymbol source, Type t)
        {
            return ParseProcesses.m_compilation.GetTypeByMetadataName(t.FullName);
        }

        /// <summary>
        /// Returns a value indicating what directions an argument has
        /// </summary>
        /// <returns>The argument directions.</returns>
        /// <param name="n">The argument to examine.</param>
        public static ArgumentInOut GetArgumentInOut(this IParameterSymbol n, DataFlowAnalysis MSCAFlow)
        {
            var inarg = n.HasAttribute<System.Runtime.InteropServices.InAttribute>() || (MSCAFlow.Succeeded && MSCAFlow.DataFlowsIn.Contains(n));
            var outarg = n.HasAttribute<System.Runtime.InteropServices.OutAttribute>() || (MSCAFlow.Succeeded && MSCAFlow.DataFlowsOut.Contains(n));
            var inoutarg = inarg && outarg;
            var inoutoverride = inarg || outarg;
            var isarray = n.Type.IsArrayType();
            return inoutarg || (isarray && !inoutoverride) ? ArgumentInOut.InOut : (inarg ? ArgumentInOut.In : ArgumentInOut.Out);
        }

        /// <summary>
        /// Returns true, if the given symbol is an enum type.
        /// </summary>
        /// <param name="its">The given symbol.</param>
        public static bool IsEnum(this ITypeSymbol its)
        {
            if (its is INamedTypeSymbol)
                return ((INamedTypeSymbol)its).EnumUnderlyingType != null;
            else
                return false;
        }

        /// <summary>
        /// Returns the target variable or signal, or null.
        /// </summary>
        /// <returns>The target variable or signal.</returns>
        /// <param name="self">The item to examine.</param>
        public static DataElement GetTarget(this ASTItem self)
        {
            if (self == null)
                return null;
            if (self is DataElement)
                return (DataElement)self;
            if (self is IdentifierExpression)
                return ((IdentifierExpression)self).Target;
            if (self is MemberReferenceExpression)
                return ((MemberReferenceExpression)self).Target;
            if (self is WrappingExpression)
                return GetTarget(((WrappingExpression)self).Expression);
            if (self is CustomExpression)
                return ((CustomExpression)self).GetTarget();

            return null;
        }

        /// <summary>
        /// Removes parenthesis and type casts to get the underlying item.
        /// </summary>
        /// <returns>The unwrapped expression.</returns>
        /// <param name="self">The expression to unwrap.</param>
        public static Expression GetUnwrapped(this Expression self)
        {
            var cur = self;
            while (cur != null)
            {
                if (cur is WrappingExpression)
                    cur = ((WrappingExpression)cur).Expression;
                else if (cur is CustomExpression && ((CustomExpression)cur).Children.Length == 1)
                    cur = ((CustomExpression)cur).Children[0];
                else
                    break;
            }

            return cur ?? self;
        }

        /// <summary>
        /// Sets the target value.
        /// </summary>
        /// <returns>The target variable or signal.</returns>
        /// <param name="self">The item to set the element on.</param>
        /// <param name="target">The value to set.</param>
        public static void SetTarget(this ASTItem self, DataElement target)
        {
            if (self is IdentifierExpression)
                ((IdentifierExpression)self).Target = target;
            else if (self is MemberReferenceExpression)
                ((MemberReferenceExpression)self).Target = target;
            else if (self is WrappingExpression)
                SetTarget(((WrappingExpression)self).Expression, target);
            else if (self is Expression && self != ((Expression)self).GetUnwrapped())
                SetTarget(((Expression)self).GetUnwrapped(), target);
            else
                throw new Exception($"Unable to set target on item of type {self.GetType().FullName}");
        }

        /// <summary>
        /// Reverse walks the tree to find the next parent of the given type or null.
        /// </summary>
        /// <returns>The nearest parent or null.</returns>
        /// <param name="self">The item ot get the parent for.</param>
        /// <typeparam name="T">The data type to look for.</typeparam>
        public static T GetNearestParent<T>(this ASTItem self)
            where T : ASTItem
        {
            return (T)GetNearestParent(self, typeof(T));
        }

        /// <summary>
        /// Reverse walks the tree to find the next parent of the given type or null.
        /// </summary>
        /// <returns>The nearest parent or null.</returns>
        /// <param name="self">The item ot get the parent for.</param>
        /// <param name="parentType">The data type to look for.</param>
        public static ASTItem GetNearestParent(this ASTItem self, Type parentType)
        {
            if (self == null)
                return null;
            var p = self.Parent;
            while (p != null && !parentType.IsAssignableFrom(p.GetType()))
                p = p.Parent;

            return p;
        }

        /// <summary>
        /// Extracts an integer value from a data element.
        /// </summary>
        /// <returns>The integer value.</returns>
        /// <param name="expression">The expression to extract the value from.</param>
        private static int ResolveIntegerValue(Expression expression)
        {
            expression = expression.GetUnwrapped();
            if (expression is PrimitiveExpression)
                return (int)Convert.ChangeType(((AST.PrimitiveExpression)expression).Value, typeof(int));
            var target = expression.GetTarget();
            if (target.DefaultValue != null)
                return (int)Convert.ChangeType(target.DefaultValue, typeof(int));
            if (target is Constant && ((Constant)target).ArrayLengthSource != null)
                return GetArrayLength(target);

            throw new Exception($"Cannot extract integer value from: {expression.SourceExpression}");
        }

        /// <summary>
        /// Returns the start, end and increment integer values for a statically sized for loop.
        /// </summary>
        /// <returns>The static for loop start, end and increment values.</returns>
        /// <param name="self">The statement to extract the values for.</param>
        public static Tuple<int, int, int> GetStaticForLoopValues(this AST.ForStatement self)
        {
            int start, end, incr;

            if (!(self.Initializer is AST.PrimitiveExpression) && !(self.Initializer.GetTarget() is Constant))
                throw new Exception($"Unable to statically expand loop initializer: {self.Initializer.SourceExpression}");
            if (!(self.Condition is AST.BinaryOperatorExpression))
                throw new Exception($"Unable to statically expand loop initializer: {self.Condition.SourceExpression}");
            if (((BinaryOperatorExpression)self.Condition).Operator != SyntaxKind.LessThanToken)
                throw new Exception($"Can only statically expand loops with a less-than operator: {self.Condition.SourceExpression}");

            start = ResolveIntegerValue(self.Initializer);

            var cond_left = ((BinaryOperatorExpression)self.Condition).Left.GetUnwrapped();
            var cond_right = ((BinaryOperatorExpression)self.Condition).Right.GetUnwrapped();
            if (cond_left.GetTarget() != self.LoopIndex)
                throw new Exception($"Can only statically expand loops where the left side of the condition is the loop variable");

            if (cond_right is PrimitiveExpression || cond_right.GetTarget() != null)
                end = ResolveIntegerValue(cond_right);
            else if (cond_right is BinaryOperatorExpression)
            {
                var boe = cond_right as BinaryOperatorExpression;
                if (boe.Operator != SyntaxKind.PlusToken && boe.Operator != SyntaxKind.MinusToken )
                    throw new Exception($"Can only statically expand loops if the condition is a simple add/subtract operation: {boe.SourceExpression}");

                var lefttarget = boe.Left.GetTarget();
                if (lefttarget == null)
                    throw new Exception($"Can only statically expand loops if the condition is a simple add/subtract operation: {boe.SourceExpression}");

                var left_opr = ResolveIntegerValue(boe.Left);
                var right_opr = ResolveIntegerValue(boe.Right);

                if (boe.Operator == SyntaxKind.PlusToken)
                    end = left_opr + right_opr;
                else
                    end = left_opr - right_opr;
            }
            else
                throw new Exception($"Can only statically expand loops if the condition is a simple add/subtract operation: {self.Condition.SourceExpression}");

            if (self.Increment is UnaryOperatorExpression)
            {
                var uoe = self.Increment as UnaryOperatorExpression;
                if (uoe.Operand.GetTarget() != self.LoopIndex)
                    throw new Exception($"The item in the loop increment must be the loop variable: {self.Increment.SourceExpression}");
                if (uoe.Operator != SyntaxKind.PlusPlusToken)
                    throw new Exception($"The item in the loop increment must be the loop variable with post increment: {self.Increment.SourceExpression}");
                incr = 1;
            }
            else if (self.Increment is AssignmentExpression)
            {
                var boe = self.Increment as AssignmentExpression;
                if (boe.Left.GetTarget() != self.LoopIndex)
                    throw new Exception($"The item in the loop increment must be the loop variable: {self.Increment.SourceExpression}");
                if (boe.Operator == SyntaxKind.EqualsToken && boe.Right.GetUnwrapped() is BinaryOperatorExpression)
                {
                    var boee = boe.Right.GetUnwrapped() as BinaryOperatorExpression;
                    if (boee.Operator != SyntaxKind.PlusToken)
                        throw new Exception($"The item in the loop increment must be a simple addition: {self.Increment.SourceExpression}");
                    if (boee.Left.GetTarget() != self.LoopIndex)
                        throw new Exception($"The item in the loop increment must be the loop variable: {self.Increment.SourceExpression}");

                    incr = ResolveIntegerValue(boee.Right);
                }
                else
                {
                    if (boe.Operator != SyntaxKind.PlusToken)
                        throw new Exception($"The item in the loop increment must be a simple addition: {self.Increment.SourceExpression}");
                    incr = ResolveIntegerValue(boe.Right);
                }
            }
            else
                throw new Exception($"Can only statically expand loops if the increment is a simple constant: {self.Condition.SourceExpression}");

            return new Tuple<int, int, int>(start, end, incr);
        }
    }
}<|MERGE_RESOLUTION|>--- conflicted
+++ resolved
@@ -7,736 +7,6 @@
 
 namespace SME.AST
 {
-<<<<<<< HEAD
-	/// <summary>
-	/// A collection of static extension methods
-	/// </summary>
-	public static class HelperMethods
-	{
-		/// <summary>
-		/// Returns <c>true</c> if the type reference implements the given interface
-		/// </summary>
-		/// <returns><c>true</c>, if interface was implemented, <c>false</c> otherwise.</returns>
-		/// <param name="tr">The type reference to evaluate.</param>
-		/// <typeparam name="T">The interface to test for.</typeparam>
-		public static bool HasInterface<T>(this TypeReference tr)
-		{
-			return tr.Resolve().HasInterface(typeof(T));
-		}
-
-		/// <summary>
-		/// Returns <c>true</c> if the type definition implements the given interface
-		/// </summary>
-		/// <returns><c>true</c>, if interface was implemented, <c>false</c> otherwise.</returns>
-		/// <param name="td">The type definition to evaluate.</param>
-		/// <typeparam name="T">The interface to test for.</typeparam>
-		public static bool HasInterface<T>(this TypeDefinition td)
-		{
-			return td.HasInterface(typeof(T));
-		}
-
-		/// <summary>
-		/// Returns <c>true</c> if the type reference implements the given interface
-		/// </summary>
-		/// <returns><c>true</c>, if interface was implemented, <c>false</c> otherwise.</returns>
-		/// <param name="tr">The type reference to evaluate.</param>
-		/// <param name="t">The interface to test for.</param>
-		public static bool HasInterface(this TypeReference tr, Type t)
-		{
-			return tr.Resolve().HasInterface(t);
-		}
-
-		/// <summary>
-		/// Returns <c>true</c> if the type definition implements the given interface
-		/// </summary>
-		/// <returns><c>true</c>, if interface was implemented, <c>false</c> otherwise.</returns>
-		/// <param name="td">The type definition to evaluate.</param>
-		/// <param name="t">The interface to test for.</param>
-		public static bool HasInterface(this TypeDefinition td, Type t)
-		{
-			return HasInterface(td, td.Module.ImportReference(t).Resolve());
-		}
-
-        /// <summary>
-        /// Returns <c>true</c> if the type definition implements the given interface
-        /// </summary>
-        /// <returns><c>true</c>, if interface was implemented, <c>false</c> otherwise.</returns>
-        /// <param name="td">The type definition to evaluate.</param>
-        /// <param name="b">The interface to test for.</param>
-        public static bool HasInterface(this TypeDefinition td, TypeDefinition b)
-        {
-        	return td.Interfaces.Any(x => x.InterfaceType.Resolve() == b);
-        }
-
-        /// <summary>
-        /// Returns a value indicating if the type is a Bus type
-        /// </summary>
-        /// <returns><c>true</c>, if the type reference is a bus type, <c>false</c> otherwise.</returns>
-        /// <param name="tr">The type to evaluate.</param>
-        public static bool IsBusType(this TypeReference tr)
-		{
-			return tr.HasInterface<IBus>();
-		}
-
-		/// <summary>
-		/// Returns a value indicating if the type is a Bus type
-		/// </summary>
-		/// <returns><c>true</c>, if the type definition is a bus type, <c>false</c> otherwise.</returns>
-		/// <param name="td">The type to evaluate.</param>
-		public static bool IsBusType(this TypeDefinition td)
-		{
-			return td.HasInterface<IBus>();
-		}
-
-		/// <summary>
-		/// Returns <c>true</c> if the type has an attribute of the given type
-		/// </summary>
-		/// <returns><c>true</c>, if the type has an attribute of the given type, <c>false</c> otherwise.</returns>
-		/// <param name="bt">The type to evaluate.</param>
-		/// <typeparam name="T">The attribute type to check for.</typeparam>
-		public static bool HasAttribute<T>(this Type bt)
-		{
-			return HasAttribute(bt, typeof(T));
-		}
-
-		/// <summary>
-		/// Returns <c>true</c> if the type has an attribute of the given type
-		/// </summary>
-		/// <returns><c>true</c>, if the type has an attribute of the given type, <c>false</c> otherwise.</returns>
-		/// <param name="bt">The type to evaluate.</param>
-		/// <param name="attrtype">The attribute type to check for.</param>
-		public static bool HasAttribute(this Type bt, Type attrtype)
-		{
-			return bt.GetCustomAttributes(attrtype, true).Any();
-		}
-
-		/// <summary>
-		/// Returns <c>true</c> if the member has an attribute of the given type
-		/// </summary>
-		/// <returns><c>true</c>, if the member has an attribute of the given type, <c>false</c> otherwise.</returns>
-		/// <param name="mr">The member to evaluate.</param>
-		/// <typeparam name="T">The attribute type to check for.</typeparam>
-		public static bool HasAttribute<T>(this IMemberDefinition mr)
-		{
-			return mr.HasAttribute(typeof(T));
-		}
-
-		/// <summary>
-		/// Returns <c>true</c> if the member has an attribute of the given type
-		/// </summary>
-		/// <returns><c>true</c>, if the member has an attribute of the given type, <c>false</c> otherwise.</returns>
-		/// <param name="mr">The member to evaluate.</param>
-		/// <param name="t">The attribute type to check for.</param>
-		public static bool HasAttribute(this IMemberDefinition mr, Type t)
-		{
-			return GetAttribute(mr, t) != null;
-		}
-
-		/// <summary>
-		/// Gets the custom attribute instance from the member, or null.
-		/// </summary>
-		/// <returns>The custom attribute.</returns>
-		/// <param name="mr">The member to examine.</param>
-		/// <typeparam name="T">The type of attribute to find.</typeparam>
-		public static CustomAttribute GetAttribute<T>(this IMemberDefinition mr)
-		{
-			return mr.GetAttribute(typeof(T));
-		}
-
-		/// <summary>
-		/// Gets the custom attribute instance from the member, or null.
-		/// </summary>
-		/// <returns>The custom attribute.</returns>
-		/// <param name="mr">The member to examine.</param>
-		/// <param name="t">The type of attribute to find parameter.</param>
-		public static CustomAttribute GetAttribute(this IMemberDefinition mr, Type t)
-		{
-			return GetAttributes(mr, t).FirstOrDefault();
-		}
-
-		/// <summary>
-		/// Gets all the attributes of a specific type from the member
-		/// </summary>
-		/// <returns>The attributes.</returns>
-		/// <param name="mr">The member to examine.</param>
-		/// <typeparam name="T">The type of attributes to find.</typeparam>
-		public static IEnumerable<CustomAttribute> GetAttributes<T>(this IMemberDefinition mr)
-		{
-			return GetAttributes(mr, typeof(T));
-		}
-
-		/// <summary>
-		/// Gets all the attributes of a specific type from the member
-		/// </summary>
-		/// <returns>The attributes.</returns>
-		/// <param name="mr">The member to examine.</param>
-		/// <param name="t">The type of attributes to find.</param>
-		public static IEnumerable<CustomAttribute> GetAttributes(this IMemberDefinition mr, Type t)
-		{
-			var n = mr.DeclaringType.Module.ImportReference(t).Resolve();
-			return mr.CustomAttributes.Where(x => x.AttributeType.Resolve() == n);
-		}
-
-		/// <summary>
-		/// Returns a value indicating if the member has the <see cref="InputBusAttribute"/> attribute
-		/// </summary>
-		/// <returns><c>true</c>, if the member has the InputBusAttribute, <c>false</c> otherwise.</returns>
-		/// <param name="mr">The member to examine.</param>
-		public static bool HasInputBusAttribute(this IMemberDefinition mr)
-		{
-			return mr.GetAttribute(typeof(InputBusAttribute)) != null;
-		}
-
-		/// <summary>
-		/// Returns a value indicating if the member has the <see cref="OutputBusAttribute"/> attribute
-		/// </summary>
-		/// <returns><c>true</c>, if the member has the OutputBusAttribute, <c>false</c> otherwise.</returns>
-		/// <param name="mr">The member to examine.</param>
-		public static bool HasOutputBusAttribute(this IMemberDefinition mr)
-		{
-			return mr.GetAttribute(typeof(OutputBusAttribute)) != null;
-		}
-
-		/// <summary>
-		/// Returns a value indicating if the member has the <see cref="ClockedBusAttribute"/> attribute
-		/// </summary>
-		/// <returns><c>true</c>, if the member has the ClockedBusAttribute, <c>false</c> otherwise.</returns>
-		/// <param name="mr">The member to examine.</param>
-		public static bool HasClockedBusAttribute(this IMemberDefinition mr)
-		{
-			return mr.GetAttribute(typeof(ClockedBusAttribute)) != null;
-		}
-
-		/// <summary>
-		/// Returns a value indicating if the member has the <see cref="InternalBusAttribute"/> attribute
-		/// </summary>
-		/// <returns><c>true</c>, if the member has the InternalBusAttribute, <c>false</c> otherwise.</returns>
-		/// <param name="mr">The member to examine.</param>
-		public static bool HasInternalBusAttribute(this IMemberDefinition mr)
-		{
-			return mr.GetAttribute(typeof(InternalBusAttribute)) != null;
-		}
-
-		/// <summary>
-		/// Gets the custom attribute instance from the type reference, or null.
-		/// </summary>
-		/// <returns>The custom attribute.</returns>
-		/// <param name="tr">The type reference to examine.</param>
-		/// <param name="t">The type of attribute to find.</param>
-		public static CustomAttribute GetAttribute(this TypeReference tr, Type t)
-		{
-			return tr.Resolve().GetAttribute(t);
-		}
-
-		/// <summary>
-		/// Gets the custom attribute instance from the type reference, or null.
-		/// </summary>
-		/// <returns>The custom attribute.</returns>
-		/// <param name="tr">The type reference to examine.</param>
-		/// <typeparam name="T">The type of attribute to find.</typeparam>
-		public static CustomAttribute GetAttribute<T>(this TypeReference tr)
-		{
-			var trs = tr.Resolve();
-			if (trs == null)
-				throw new Exception(string.Format("Unable to resolve: {0}", tr.FullName));
-			return trs.GetAttribute(typeof(T));
-		}
-
-		/// <summary>
-		/// Gets the custom attribute instance from the type definition, or null.
-		/// </summary>
-		/// <returns>The custom attribute.</returns>
-		/// <param name="td">The type definition to examine.</param>
-		/// <typeparam name="T">The type of attribute to find.</typeparam>
-		public static CustomAttribute GetAttribute<T>(this TypeDefinition td)
-		{
-			return td.GetAttribute(typeof(T));
-		}
-
-		/// <summary>
-		/// Gets the custom attribute instance from the type definition, or null.
-		/// </summary>
-		/// <returns>The custom attribute.</returns>
-		/// <param name="td">The type definition to examine.</param>
-		/// <param name="t">The type of attribute to find.</param>
-		public static CustomAttribute GetAttribute(this TypeDefinition td, Type t)
-		{
-			var n = td.Module.ImportReference(t);
-			return SelfAndBases(td).SelectMany(x => x.CustomAttributes).FirstOrDefault(x => x.AttributeType.IsSameTypeReference(n));
-		}
-
-		/// <summary>
-		/// Gets the custom attribute instance from the parameter definition, or null.
-		/// </summary>
-		/// <returns>The custom attribute.</returns>
-		/// <param name="td">The type parameter to examine.</param>
-		/// <typeparam name="T">The type of attribute to find.</typeparam>
-		public static CustomAttribute GetAttribute<T>(this ParameterDefinition td)
-		{
-			return td.GetAttribute(typeof(T));
-		}
-
-		/// <summary>
-		/// Gets the custom attribute instance from the parameter definition, or null.
-		/// </summary>
-		/// <returns>The custom attribute.</returns>
-		/// <param name="td">The parameter definition to examine.</param>
-		/// <param name="t">The type of attribute to find.</param>
-		public static CustomAttribute GetAttribute(this ParameterDefinition td, Type t)
-		{
-			return td.CustomAttributes.FirstOrDefault(x => x.AttributeType.Resolve() == x.AttributeType.Module.ImportReference(t).Resolve());
-		}
-
-		/// <summary>
-		/// Gets the type of the element and all its base types
-		/// </summary>
-		/// <returns>The type and its and bases.</returns>
-		/// <param name="td">The type to get all base types for.</param>
-		public static IEnumerable<TypeDefinition> SelfAndBases(this TypeDefinition td)
-		{
-			while (td != null)
-			{
-				yield return td;
-
-				if (td.BaseType == null)
-					yield break;
-
-				td = td.BaseType.Resolve();
-			}
-		}
-
-		/// <summary>
-		/// Returns a value indicating if the type reference can be assigned from the given type.
-		/// </summary>
-		/// <returns><c>true</c>, if <paramref name="tr"/> is assignable from <typeparamref name="T"/>, <c>false</c> otherwise.</returns>
-		/// <param name="tr">The type to tests.</param>
-		/// <typeparam name="T">The type to attempt to assign to.</typeparam>
-		public static bool IsAssignableFrom<T>(this TypeReference tr)
-		{
-			return tr.Resolve().IsAssignableFrom(typeof(T));
-		}
-
-		/// <summary>
-		/// Returns a value indicating if the type reference can be assigned from the given type.
-		/// </summary>
-		/// <returns><c>true</c>, if <paramref name="tr"/> is assignable from <paramref name="t"/>, <c>false</c> otherwise.</returns>
-		/// <param name="tr">The type to tests.</param>
-		/// <param name="t">The type to attempt to assign to.</param>
-		public static bool IsAssignableFrom(this TypeReference tr, Type t)
-		{
-			return tr.Resolve().IsAssignableFrom(t);
-		}
-
-		/// <summary>
-		/// Returns a value indicating if the type can be assigned from the given type.
-		/// </summary>
-		/// <returns><c>true</c>, if <paramref name="td"/> is assignable from <typeparamref name="T"/>, <c>false</c> otherwise.</returns>
-		/// <param name="td">The type to tests.</param>
-		/// <typeparam name="T">The type to attempt to assign to.</typeparam>
-		public static bool IsAssignableFrom<T>(this TypeDefinition td)
-		{
-			return td.IsAssignableFrom(typeof(T));
-		}
-
-		/// <summary>
-		/// Returns a value indicating if the type can be assigned from the given type.
-		/// </summary>
-		/// <returns><c>true</c>, if <paramref name="td"/> is assignable from <paramref name="t"/>, <c>false</c> otherwise.</returns>
-		/// <param name="td">The type to tests.</param>
-		/// <param name="t">The type to attempt to assign to.</param>
-		public static bool IsAssignableFrom(this TypeDefinition td, Type t)
-		{
-			return IsAssignableFrom(td, td.Module.ImportReference(t));
-		}
-
-		/// <summary>
-		/// Returns a value indicating if the type can be assigned from the given type.
-		/// </summary>
-		/// <returns><c>true</c>, if <paramref name="td"/> is assignable from <paramref name="n"/>, <c>false</c> otherwise.</returns>
-		/// <param name="td">The type to tests.</param>
-		/// <param name="n">The type to attempt to assign to.</param>
-		public static bool IsAssignableFrom(this TypeDefinition td, TypeReference n)
-		{
-			return IsAssignableFrom(td, n.Resolve());
-		}
-
-		/// <summary>
-		/// Returns a value indicating if the type can be assigned from the given type.
-		/// </summary>
-		/// <returns><c>true</c>, if <paramref name="td"/> is assignable from <paramref name="n"/>, <c>false</c> otherwise.</returns>
-		/// <param name="td">The type to tests.</param>
-		/// <param name="n">The type to attempt to assign to.</param>
-		public static bool IsAssignableFrom(this TypeDefinition td, TypeDefinition n)
-		{
-			TypeReference p = td;
-			while (p != null)
-			{
-				var x = p.Resolve();
-				if (x == n)
-					return true;
-				if (n.IsInterface && x.HasInterface(n))
-					return true;
-				p = x.BaseType;
-			}
-
-			return false;
-		}
-
-		/// <summary>
-		/// Returns a value indicating if the type reference is the given type.
-		/// </summary>
-		/// <returns><c>true</c>, if <paramref name="tr"/> is the same type as <typeparamref name="T"/>, <c>false</c> otherwise.</returns>
-		/// <param name="tr">The type to tests.</param>
-		/// <typeparam name="T">The type to test for equality with.</typeparam>
-		public static bool IsType<T>(this TypeReference tr)
-		{
-			return tr.Resolve().IsType<T>();
-		}
-
-		/// <summary>
-		/// Returns a value indicating if the type definition is the given type.
-		/// </summary>
-		/// <returns><c>true</c>, if <paramref name="td"/> is the same type as <typeparamref name="T"/>, <c>false</c> otherwise.</returns>
-		/// <param name="td">The type to tests.</param>
-		/// <typeparam name="T">The type to test for equality with.</typeparam>
-		public static bool IsType<T>(this TypeDefinition td)
-		{
-			return IsType(td, typeof(T));
-		}
-
-		/// <summary>
-		/// Returns a value indicating if the type reference is the given type.
-		/// </summary>
-		/// <returns><c>true</c>, if <paramref name="tr"/> is the same type as <paramref name="t"/>, <c>false</c> otherwise.</returns>
-		/// <param name="tr">The type to tests.</param>
-		/// <param name="t">The type to test for equality with.</param>
-		public static bool IsType(this TypeReference tr, Type t)
-		{
-			return tr.Module.ImportReference(t).FullName == tr.FullName;
-		}
-
-		/// <summary>
-		/// Returns a value indicating if the type definition is the given type.
-		/// </summary>
-		/// <returns><c>true</c>, if <paramref name="td"/> is the same type as <paramref name="t"/>, <c>false</c> otherwise.</returns>
-		/// <param name="td">The type to tests.</param>
-		/// <param name="t">The type to test for equality with.</param>
-		public static bool IsType(this TypeDefinition td, Type t)
-		{
-			return td.Module.ImportReference(t).Resolve().FullName == td.FullName;
-		}
-
-		/// <summary>
-		/// Returns the types that the given type reference can be implicitly converted to
-		/// </summary>
-		/// <returns>The implicit conversion types.</returns>
-		/// <param name="tr">The type reference to examine.</param>
-		public static IEnumerable<TypeReference> ImplicitConversions(this TypeReference tr)
-		{
-			return tr.Resolve().ImplicitConversions();
-		}
-
-		/// <summary>
-		/// Returns the types that the given type definition can be implicitly converted to
-		/// </summary>
-		/// <returns>The implicit conversion types.</returns>
-		/// <param name="td">The type definition to examine.</param>
-		public static IEnumerable<TypeReference> ImplicitConversions(this TypeDefinition td)
-		{
-			return
-				from m in td.Methods
-				where m.Name == "op_Implicit" && m.IsSpecialName && m.IsHideBySig && m.HasParameters && m.Parameters.Count() == 1
-				select m.Parameters.First().ParameterType.Resolve() == td ? m.ReturnType : m.Parameters.First().ParameterType;
-		}
-
-		/// <summary>
-		/// Returns a value indicating if the types are the same
-		/// </summary>
-		/// <returns><c>true</c>, if the types are the same, <c>false</c> otherwise.</returns>
-		/// <param name="a">The type reference to examine.</param>
-		/// <param name="b">The type to test for equality with.</param>
-		public static bool IsSameTypeReference(this TypeReference a, Type b)
-		{
-			return IsSameTypeReference(a, a.Module.ImportReference(b));
-		}
-
-		/// <summary>
-		/// Returns a value indicating if the types are the same
-		/// </summary>
-		/// <returns><c>true</c>, if the types are the same, <c>false</c> otherwise.</returns>
-		/// <param name="a">The type reference to examine.</param>
-		/// <typeparam name="T">The type to test for equality with.</typeparam>
-		public static bool IsSameTypeReference<T>(this TypeReference a)
-		{
-			return IsSameTypeReference(a, typeof(T));
-		}
-
-		/// <summary>
-		/// Returns a value indicating if the types are the same
-		/// </summary>
-		/// <returns><c>true</c>, if the types are the same, <c>false</c> otherwise.</returns>
-		/// <param name="a">The type reference to examine.</param>
-		/// <param name="b">The type to test for equality with.</param>
-		public static bool IsSameTypeReference(this TypeReference a, TypeReference b)
-		{
-			return a.FullName == b.FullName;
-		}
-
-		/// <summary>
-		/// Gets a field in the given type or its base types, with the given name
-		/// </summary>
-		/// <returns>The field definition or null.</returns>
-		/// <param name="self">The type to examine.</param>
-		/// <param name="name">The name of the field to find.</param>
-		public static FieldDefinition GetFieldRecursive(this TypeDefinition self, string name)
-		{
-			return GetFieldsRecursive(self).FirstOrDefault(x => x.Name == name);
-		}
-
-		/// <summary>
-		/// Returns all fields found in the type and its base types
-		/// </summary>
-		/// <returns>The fields found.</returns>
-		/// <param name="self">The type to get the fields from.</param>
-		public static IEnumerable<FieldDefinition> GetFieldsRecursive(this TypeDefinition self)
-		{
-			var x = self;
-			while (x != null)
-			{
-				foreach (var f in x.Fields)
-					yield return f;
-
-				if (x.BaseType == null)
-					yield break;
-
-				x = x.BaseType.Resolve();
-			}
-		}
-
-		/// <summary>
-		/// Returns all properties found in the type and its base types
-		/// </summary>
-		/// <returns>The properties found.</returns>
-		/// <param name="self">The type to get the fields from.</param>
-		public static IEnumerable<PropertyDefinition> GetPropertiesRecursive(this TypeDefinition self)
-		{
-			var x = self;
-			while (x != null)
-			{
-				foreach (var f in x.Properties)
-					yield return f;
-
-                if (x.HasInterfaces)
-					foreach (var n in x.Interfaces)
-                        foreach (var f in n.InterfaceType.Resolve().Properties)
-							yield return f;
-
-				if (x.BaseType == null)
-					yield break;
-				x = x.BaseType.Resolve();
-			}
-		}
-
-		/// <summary>
-		/// Returns all properties found in the type and its base types
-		/// </summary>
-		/// <returns>The properties found.</returns>
-		/// <param name="self">The type to get the fields from.</param>
-		public static IEnumerable<System.Reflection.PropertyInfo> GetPropertiesRecursive(this Type self, System.Reflection.BindingFlags flags = System.Reflection.BindingFlags.Instance | System.Reflection.BindingFlags.DeclaredOnly | System.Reflection.BindingFlags.Public)
-		{
-			var x = self;
-			while (x != null)
-			{
-				foreach (var f in x.GetProperties(flags))
-					yield return f;
-
-				var interfaces = x.GetInterfaces();
-
-				if (interfaces != null)
-					foreach (var n in interfaces)
-						foreach (var f in n.GetProperties(flags))
-							yield return f;
-
-				x = x.BaseType;
-			}
-		}
-
-		/// <summary>
-		/// Argument input/output types
-		/// </summary>
-		public enum ArgumentInOut
-		{
-			/// <summary>
-			/// The argument is an exclusive input argument
-			/// </summary>
-			In,
-			/// <summary>
-			/// The argument is an exclusive output argument
-			/// </summary>
-			Out,
-			/// <summary>
-			/// The argument is both an input and an output argument
-			/// </summary>
-			InOut
-		}
-
-		/// <summary>
-		/// Returns a value indicating what directions an argument has
-		/// </summary>
-		/// <returns>The argument directions.</returns>
-		/// <param name="n">The argument to examine.</param>
-		public static ArgumentInOut GetArgumentInOut(this ParameterDefinition n)
-		{
-			var inarg = (n.Attributes & ParameterAttributes.In) == ParameterAttributes.In || n.IsIn;
-			var outarg = (n.Attributes & ParameterAttributes.Out) == ParameterAttributes.Out || n.IsOut;
-			var inoutarg = (inarg && outarg) || (!n.IsIn && !n.IsOut && n.ParameterType.IsByReference);
-			var inoutoverride = n.ParameterType.IsArray && !((n.Attributes & ParameterAttributes.Out) == ParameterAttributes.Out || (n.Attributes & ParameterAttributes.In) == ParameterAttributes.In);
-			return inoutarg || inoutoverride ? ArgumentInOut.InOut : (outarg ? ArgumentInOut.Out : ArgumentInOut.In);
-		}
-
-		/// <summary>
-		/// Returns a value indicating if the supplied member is a fixed array
-		/// </summary>
-		/// <returns><c>true</c>, the member is a fixed array, <c>false</c> otherwise.</returns>
-		/// <param name="member">The member to examine.</param>
-		public static bool IsFixedArrayType(this IMemberDefinition member)
-		{
-			return IsFixedArrayType(GetMemberType(member));
-		}
-
-		/// <summary>
-		/// Returns a value indicating if the supplied member is an array
-		/// </summary>
-		/// <returns><c>true</c>, the member is an array, <c>false</c> otherwise.</returns>
-		/// <param name="member">The member to examine.</param>
-		public static bool IsArrayType(this IMemberDefinition member)
-		{
-			return IsArrayType(GetMemberType(member));
-		}
-
-		/// <summary>
-		/// Returns a value indicating if the supplied type reference is an array
-		/// </summary>
-		/// <returns><c>true</c>, the type reference is an array, <c>false</c> otherwise.</returns>
-		/// <param name="tr">The type reference to examine.</param>
-		public static bool IsArrayType(this TypeReference tr)
-		{
-			return tr.IsArray || tr.IsFixedArrayType();
-		}
-
-		/// <summary>
-		/// Returns a value indicating if the supplied type is an array
-		/// </summary>
-		/// <returns><c>true</c>, the type is an array, <c>false</c> otherwise.</returns>
-		/// <param name="t">The type to examine.</param>
-		public static bool IsArrayType(this Type t)
-		{
-			return t.IsArray || t.IsFixedArrayType();
-		}
-
-		/// <summary>
-		/// Returns a value indicating if the supplied type reference is a fixed array
-		/// </summary>
-		/// <returns><c>true</c>, the type reference is a fixed array, <c>false</c> otherwise.</returns>
-		/// <param name="tr">The type reference to examine.</param>
-		public static bool IsFixedArrayType(this TypeReference tr)
-		{
-			return tr.IsGenericInstance && tr.GetElementType().IsSameTypeReference(typeof(IFixedArray<>));
-		}
-
-		/// <summary>
-		/// Returns a value indicating if the supplied type is a fixed array
-		/// </summary>
-		/// <returns><c>true</c>, the type is a fixed array, <c>false</c> otherwise.</returns>
-		/// <param name="t">The type to examine.</param>
-		public static bool IsFixedArrayType(this Type t)
-		{
-			return t.IsGenericType && t.GetGenericTypeDefinition() == typeof(IFixedArray<>);
-		}
-
-		/// <summary>
-		/// Gets the type of the supplied property/field or method
-		/// </summary>
-		/// <returns>The member type.</returns>
-		/// <param name="member">The member to examine.</param>
-		public static TypeReference GetMemberType(IMemberDefinition member)
-		{
-			if (member is PropertyDefinition)
-				return (member as PropertyDefinition).PropertyType;
-			else if (member is FieldDefinition)
-				return (member as FieldDefinition).FieldType;
-			else if (member is MethodDefinition)
-				return (member as MethodDefinition).ReturnType;
-			else
-				throw new Exception($"Usupported IMemberDefinition {member.GetType().FullName}");
-		}
-
-		/// <summary>
-		/// Gets the type of the array elements.
-		/// </summary>
-		/// <returns>The array element type.</returns>
-		/// <param name="member">The member to examine.</param>
-		public static TypeReference GetArrayElementType(this IMemberDefinition member)
-		{
-			return GetArrayElementType(GetMemberType(member));
-		}
-
-		/// <summary>
-		/// Gets the type of the array elements.
-		/// </summary>
-		/// <returns>The array element type.</returns>
-		/// <param name="tr">The type reference to examine.</param>
-		public static TypeReference GetArrayElementType(this TypeReference tr)
-		{
-			if (tr.IsArray)
-				return tr.GetElementType();
-			else if (tr.IsFixedArrayType())
-				return (tr as GenericInstanceType).GenericArguments.First();
-			else
-				throw new Exception($"GetArrayElementType called on non-array: {tr.FullName}");
-		}
-
-		/// <summary>
-		/// Gets the type of the array elements.
-		/// </summary>
-		/// <returns>The array element type.</returns>
-		/// <param name="t">The type to examine.</param>
-		public static Type GetArrayElementType(this Type t)
-		{
-			if (t.IsArray)
-				return t.GetElementType();
-			else if (t.IsFixedArrayType())
-				return t.GetGenericArguments().First();
-			else
-				throw new Exception($"GetArrayElementType called on non-array: {t.FullName}");
-		}
-
-		/// <summary>
-		/// Gets the length of the fixed array.
-		/// </summary>
-		/// <returns>The fixed array length.</returns>
-		/// <param name="member">The member to examine.</param>
-		public static int GetFixedArrayLength(this IMemberDefinition member)
-		{
-			var attr = member.GetAttribute<FixedArrayLengthAttribute>();
-			var arg = attr.ConstructorArguments.First().Value;
-			return (int)Convert.ChangeType(arg, typeof(int));
-		}
-
-		/// <summary>
-		/// Gets the length of the fixed array.
-		/// </summary>
-		/// <returns>The fixed array length.</returns>
-		/// <param name="member">The member to examine.</param>
-		public static int GetFixedArrayLength(this System.Reflection.MemberInfo member)
-		{
-			var attr = member.GetCustomAttributes(typeof(FixedArrayLengthAttribute), false).Cast<FixedArrayLengthAttribute>().First();
-			return attr.Length;
-		}
-
-        /// <summary>
-        /// Gets the length of a fixed-length array
-=======
     /// <summary>
     /// A collection of static extension methods.
     /// </summary>
@@ -1124,7 +394,6 @@
 
         /// <summary>
         /// Gets the length of a fixed-length array.
->>>>>>> 43ee3ee6
         /// </summary>
         /// <returns>The fixed array length.</returns>
         /// <param name="element">The element to get the length for.</param>
@@ -1163,6 +432,14 @@
         /// <param name="n">The argument to examine.</param>
         public static ArgumentInOut GetArgumentInOut(this IParameterSymbol n, DataFlowAnalysis MSCAFlow)
         {
+			// TODO A fix had been applied to the decompiler version, to add support to pass objects by reference to functions. It is kept here in case it doesn't work any more.
+			/*
+			var inarg = (n.Attributes & ParameterAttributes.In) == ParameterAttributes.In || n.IsIn;
+			var outarg = (n.Attributes & ParameterAttributes.Out) == ParameterAttributes.Out || n.IsOut;
+			var inoutarg = (inarg && outarg) || (!n.IsIn && !n.IsOut && n.ParameterType.IsByReference);
+			var inoutoverride = n.ParameterType.IsArray && !((n.Attributes & ParameterAttributes.Out) == ParameterAttributes.Out || (n.Attributes & ParameterAttributes.In) == ParameterAttributes.In);
+			return inoutarg || inoutoverride ? ArgumentInOut.InOut : (outarg ? ArgumentInOut.Out : ArgumentInOut.In);
+			*/
             var inarg = n.HasAttribute<System.Runtime.InteropServices.InAttribute>() || (MSCAFlow.Succeeded && MSCAFlow.DataFlowsIn.Contains(n));
             var outarg = n.HasAttribute<System.Runtime.InteropServices.OutAttribute>() || (MSCAFlow.Succeeded && MSCAFlow.DataFlowsOut.Contains(n));
             var inoutarg = inarg && outarg;
