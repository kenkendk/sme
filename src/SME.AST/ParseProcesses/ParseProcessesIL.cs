using System;
using System.Collections.Generic;
using System.Linq;
using Microsoft.CodeAnalysis;
using Microsoft.CodeAnalysis.CSharp;
using Microsoft.CodeAnalysis.CSharp.Syntax;

namespace SME.AST
{
    // This partial part deals with the IL side of the parsing.
    public partial class ParseProcesses
    {
        /// <summary>
        /// Processes a single method and extracts all the statements in it.
        /// </summary>
        /// <param name="network">The top-level network.</param>
        /// <param name="proc">The process where the method is located.</param>
        /// <param name="method">The method to decompile.</param>
        protected virtual Statement[] Decompile(NetworkState network, ProcessState proc, MethodState method)
        {
            var sx = method.MSCAMethod.Body.Statements;

            foreach (var s in sx.OfType<UsingStatementSyntax>())
                proc.Imports.Add(s.Expression.ToString());

            method.MSCAReturnType = LoadType(method.MSCAMethod.ReturnType);
            method.ReturnVariable =
                (
                    method.MSCAReturnType.IsSameTypeReference(typeof(void))
                    ||
                    method.MSCAReturnType.IsSameTypeReference(typeof(System.Threading.Tasks.Task))
                )
                ? null
                : RegisterTemporaryVariable(network, proc, method, LoadType(method.MSCAMethod.ReturnType, method), method.MSCAMethod);

            if (method.ReturnVariable != null)
                method.ReturnVariable.Parent = method;

            var statements = new List<Statement>();
            var instructions = sx;

            //if (method.IsStateMachine)
            //{
            //    var initial = instructions.FirstOrDefault(x => x.NodeType == NodeType.Statement);
            //    if (!(initial is ICSharpCode. .WhileStatement))
            //        throw new Exception("The first statement in a state process must be a while statement");

            //    instructions = (initial as AST.WhileStatement).Children.Skip(1);
            //    if (instructions.First() is ICSharpCode.Decompiler.CSharp.Syntax.BlockStatement && instructions.Count() == 1)
            //        instructions = instructions.First().Children;

            //}

            foreach (var n in instructions)
                /*try
                {*/
                    statements.Add(Decompile(network, proc, method, n));
                /*}
                catch (Exception ex)
                {
                    Console.WriteLine($"Failed to process statement: {n} -> {ex}");
                    statements.Add(new CommentStatement($"Failed to process statement: {n} -> {ex}"));
                    throw ex;
                }*/

            return statements.ToArray();
        }

        /// <summary>
        /// Decompile the specified process, using the specified entry method.
        /// </summary>
        /// <param name="network">The top-level network.</param>
        /// <param name="proc">The process where the method is located.</param>
        /// <param name="method">The entry method to start decompilation from.</param>
        protected virtual void Decompile(NetworkState network, ProcessState proc, System.Reflection.MethodInfo method)
        {
            var statements = new List<Statement>();
            if (proc.MSCAType == null)
                proc.MSCAType = LoadType(proc.SourceType);

            var proctype = proc.MSCAType;
            IEnumerable<IMethodSymbol> methsyns = new List<IMethodSymbol>();
            while (proctype.ContainingNamespace.ToString().Equals(method.DeclaringType.Namespace))
            {
                methsyns = methsyns.Concat(proctype
                    .GetMembers()
                    .OfType<IMethodSymbol>()
                );
                proctype = proctype.BaseType;
            }

            var msy = methsyns
                .FirstOrDefault(x =>
                    x.Name.Equals(method.Name) &&
                    x.Parameters.Length == method.GetParameters().Length
                );
            if (msy == null)
                throw new Exception($"Unable to find a method with the name {method.Name} in type {proc.MSCAType.ToDisplayString()}");

            proc.MainMethod = Decompile(network, proc, msy);

            // If we have comments from the constructors, add them here
            if (statements.Count > 0)
            {
                statements.AddRange(proc.MainMethod.Statements);
                proc.MainMethod.Statements = statements.ToArray();
            }

            var methods = new List<MethodState>();

            while(proc.MethodTargets.Count > 0)
            {
                var tp = proc.MethodTargets.Dequeue();
                var ix = tp.Item3;

                var ic = (ix.SourceExpression as InvocationExpressionSyntax);
                string r;
                if (ic.Expression is MemberAccessExpressionSyntax)
                    r = ((MemberAccessExpressionSyntax)ic.Expression).TryGetInferredMemberName();
                else if (ic.Expression is IdentifierNameSyntax)
                    r = ((IdentifierNameSyntax)ic.Expression).Identifier.ValueText;
                else
                    r = "";

                // TODO: Maybe we can support overloads here as well
                var dm = methods.FirstOrDefault(x => x.Name.Equals(r));
                if (dm == null)
                {
                    var mrsy = methsyns.FirstOrDefault(x => x.Name.Equals(r));
                    if (mrsy == null)
                        throw new Exception($"Unable to resolve method call to {r}");
                    dm = Decompile(network, proc, mrsy);
                    methods.Add(dm);
                }

                proc.Methods = methods.ToArray();
                ix.Target = dm;
                ix.TargetExpression = new MethodReferenceExpression()
                {
                    Parent = ix,
                    SourceExpression = ix.SourceExpression,
                    SourceResultType = dm.ReturnVariable.MSCAType,
                    Target = dm
                };
                ix.SourceResultType = ix.TargetExpression.SourceResultType;
            }

            methods.Reverse();
            proc.Methods = methods.ToArray();
            proc.SharedSignals = proc.Signals.Values.ToArray();
            proc.SharedVariables = proc.Variables.Values.ToArray();
        }

        /// <summary>
        /// Decompiles the specified method.
        /// </summary>
        /// <param name="network">The top-level network.</param>
        /// <param name="proc">The process where the method is located.</param>
        /// <param name="method">The method to decompile.</param>
        protected virtual MethodState Decompile(NetworkState network, ProcessState proc, IMethodSymbol method)
        {
            var synmeth = method.GetSyntax() as MethodDeclarationSyntax;
            var res = new MethodState()
            {
                Name = synmeth.Identifier.Text,
                MSCAMethod = synmeth,
                MSCAFlow = synmeth.LoadDataFlow(m_semantics),
                Parent = proc,
                Ignore = method.HasAttribute<IgnoreAttribute>(),
                IsStateMachine = proc.SourceInstance.Instance is StateProcess
            };

            res.Parameters = synmeth.ParameterList.Parameters.Select(x => ParseParameter(network, proc, res, x)).ToArray();

            if (res.Ignore)
            {
                res.Statements = new Statement[0];
                res.AllVariables = new Variable[0];
                res.Variables = new Variable[0];
<<<<<<< HEAD
			}
			else
			{
				res.Statements = Decompile(network, proc, res);
                res.AllVariables = res.CollectedVariables.Select(x => {x.Name = $"{res.Name}_{x.Name}"; return x; }).ToArray();
=======
            }
            else
            {
                res.Statements = Decompile(network, proc, res);
                res.AllVariables = res.CollectedVariables.ToArray();
>>>>>>> 43ee3ee6
                res.Variables = res.Scopes.First().Value.Values.ToArray();
            }

            if (res.ReturnVariable == null)
            {
                res.ReturnVariable = new Variable()
                {
                    MSCAType = LoadType(synmeth.ReturnType),
                    Parent = res,
                    Source = method
                };
            }

            return res;
        }
    }
}<|MERGE_RESOLUTION|>--- conflicted
+++ resolved
@@ -177,19 +177,11 @@
                 res.Statements = new Statement[0];
                 res.AllVariables = new Variable[0];
                 res.Variables = new Variable[0];
-<<<<<<< HEAD
-			}
-			else
-			{
-				res.Statements = Decompile(network, proc, res);
+            }
+            else
+            {
+                res.Statements = Decompile(network, proc, res);
                 res.AllVariables = res.CollectedVariables.Select(x => {x.Name = $"{res.Name}_{x.Name}"; return x; }).ToArray();
-=======
-            }
-            else
-            {
-                res.Statements = Decompile(network, proc, res);
-                res.AllVariables = res.CollectedVariables.ToArray();
->>>>>>> 43ee3ee6
                 res.Variables = res.Scopes.First().Value.Values.ToArray();
             }
 
