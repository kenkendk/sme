--- conflicted
+++ resolved
@@ -6,405 +6,11 @@
 
 namespace SME.AST
 {
-<<<<<<< HEAD
-	// This partial deals with finding variables in the current scope
-	public partial class ParseProcesses
-	{
-		/// <summary>
-		/// Locates the target for an expression, and throws an exception if not found.
-		/// </summary>
-		/// <returns>The data element.</returns>
-		/// <param name="network">The top-level network.</param>
-		/// <param name="proc">The process where the method is located.</param>
-		/// <param name="method">The method where the statement is found.</param>
-		/// <param name="statement">The statement where the expression is found.</param>
-		/// <param name="expression">The expression to examine.</param>
-		protected virtual DataElement LocateDataElement(NetworkState network, ProcessState proc, MethodState method, Statement statement, ICSharpCode.Decompiler.CSharp.Syntax.Expression expression)
-		{
-			var res = TryLocateDataElement(network, proc, method, statement, expression);
-			if (res == null)
-				throw new Exception($"Unable to locate item for {expression}");
-
-			return res;
-		}
-
-		/// <summary>
-		/// Locates the target for an expression.
-		/// </summary>
-		/// <returns>The data element.</returns>
-		/// <param name="network">The top-level network.</param>
-		/// <param name="proc">The process where the method is located.</param>
-		/// <param name="method">The method where the statement is found.</param>
-		/// <param name="statement">The statement where the expression is found.</param>
-		/// <param name="expression">The expression to examine.</param>
-		protected ASTItem TryLocateElement(NetworkState network, ProcessState proc, MethodState method, Statement statement, ICSharpCode.Decompiler.CSharp.Syntax.Expression expression)
-		{
-			if (expression is ICSharpCode.Decompiler.CSharp.Syntax.InvocationExpression)
-			{
-				var e = expression as ICSharpCode.Decompiler.CSharp.Syntax.InvocationExpression;
-				var target = e.Target;
-				return LocateDataElement(network, proc, method, statement, target);
-			}
-			else if (expression is ICSharpCode.Decompiler.CSharp.Syntax.IndexerExpression)
-			{
-				var e = expression as ICSharpCode.Decompiler.CSharp.Syntax.IndexerExpression;
-				var target = e.Target;
-				return LocateDataElement(network, proc, method, statement, target);
-			}
-			else if (expression is ICSharpCode.Decompiler.CSharp.Syntax.IdentifierExpression)
-			{
-				var e = expression as ICSharpCode.Decompiler.CSharp.Syntax.IdentifierExpression;
-				var name = e.Identifier;
-
-				Variable variable;
-				if (method != null && method.TryGetVariable(name, out variable))
-					return variable;
-
-				if (method != null)
-				{
-					var p = method.Parameters.FirstOrDefault(x => x.Name == name);
-					if (p != null)
-						return p;
-				}
-
-				if (proc.Variables.TryGetValue(name, out variable))
-					return variable;
-
-				Signal signal;
-				if (proc != null && proc.Signals.TryGetValue(name, out signal))
-					return signal;
-
-				return null;
-			}
-			else if (expression is ICSharpCode.Decompiler.CSharp.Syntax.MemberReferenceExpression)
-			{
-				var e = expression as ICSharpCode.Decompiler.CSharp.Syntax.MemberReferenceExpression;
-
-				ASTItem current = null;
-
-				var parts = new List<string>();
-				ICSharpCode.Decompiler.CSharp.Syntax.Expression ec = e;
-				while (ec != null)
-				{
-					if (ec is ICSharpCode.Decompiler.CSharp.Syntax.MemberReferenceExpression)
-					{
-						parts.Add(((ICSharpCode.Decompiler.CSharp.Syntax.MemberReferenceExpression)ec).MemberName);
-						ec = ((ICSharpCode.Decompiler.CSharp.Syntax.MemberReferenceExpression)ec).Target;
-					}
-					else if (ec is ICSharpCode.Decompiler.CSharp.Syntax.ThisReferenceExpression)
-					{
-						//parts.Add("this");
-						ec = null;
-						break;
-					}
-					else if (ec is ICSharpCode.Decompiler.CSharp.Syntax.BaseReferenceExpression)
-					{
-						//parts.Add("base");
-						ec = null;
-						break;
-					}
-					else if (ec is ICSharpCode.Decompiler.CSharp.Syntax.IdentifierExpression)
-					{
-						parts.Add(((ICSharpCode.Decompiler.CSharp.Syntax.IdentifierExpression)ec).Identifier);
-						ec = null;
-						break;
-					}
-					else if (ec is ICSharpCode.Decompiler.CSharp.Syntax.TypeReferenceExpression)
-					{
-						TypeDefinition dc = null;
-						if (method != null)
-							dc = method.SourceMethod.DeclaringType;
-						else if (proc != null)
-							dc = proc.CecilType.Resolve();
-
-						var ecs = ec.ToString();
-
-						if (dc != null)
-						{
-							if (ecs == dc.FullName || ecs == dc.Name)
-							{
-								ec = null;
-								parts.Add("this");
-								break;
-							}
-
-							var targetproc = network.Processes.FirstOrDefault(x => x.CecilType.Name == ecs || x.CecilType.FullName == ecs);
-							if (targetproc != null)
-							{
-								// This is a static reference
-								current = targetproc;
-								break;
-							}
-
-							var bt = LoadTypeByName(ecs, dc.Module);
-							if (bt == null)
-								bt = LoadTypeByName(dc.FullName + "." + ecs, method.SourceMethod.Module);
-							if (bt == null)
-								bt = LoadTypeByName(dc.Namespace + "." + ecs, method.SourceMethod.Module);
-                            // In some cases dc.Namespace is empty ...
-                            if (bt == null && proc != null && proc.SourceType != null)
-                                bt = LoadTypeByName(proc.SourceType.Namespace + "." + ecs, method.SourceMethod.Module);
-
-							if (bt != null && parts.Count == 1)
-							{
-								var br = bt.Resolve();
-								var px = br.Fields.FirstOrDefault(x => x.Name == parts[0]);
-
-								// Enum flags are encoded as constants
-								if (br.IsEnum)
-								{
-									if (px == null)
-										throw new Exception($"Unable to find enum value {parts[0]} in {br.FullName}");
-
-									return new Constant()
-									{
-										CecilType = bt,
-										DefaultValue = px,
-										Source = expression
-									};
-								}
-								else
-								{
-									// This is a constant of sorts
-									var pe = network.ConstantLookup.Keys.FirstOrDefault(x => x.Name == parts[0]);
-									if (pe != null)
-										return network.ConstantLookup[pe];
-
-									return network.ConstantLookup[px] = new Constant()
-									{
-										CecilType = px.FieldType,
-										Name = parts[0],
-										Source = px,
-										Parent = network
-									};
-								}
-
-								//parts.AddRange(bt.FullName.Split('.').Reverse());
-							}
-
-
-							break;
-						}
-
-						// Likely a static reference, which is stored as a global constant
-						ec = null;
-					}
-					else
-					{
-						throw new Exception($"Unexpected element in reference chain: {ec.GetType().FullName}");
-					}
-				}
-
-				parts.Reverse();
-				var fullname = string.Join(".", parts);
-
-
-				if (parts.First() == "this")
-				{
-					parts.RemoveAt(0);
-					if (proc == null)
-						throw new Exception("Attempting to do a resolve of \"this\" but no process context is provided");
-					current = proc;
-				}
-
-				var first = true;
-				foreach (var el in parts)
-				{
-					var isIsFirst = first;
-					first = false;
-
-					if (current == null)
-					{
-						var pe = network.ConstantLookup.Keys.FirstOrDefault(x => x.Name == el);
-						if (pe != null)
-						{
-							current = network.ConstantLookup[pe];
-							continue;
-						}
-					}
-
-					if (current is MethodState || (isIsFirst && current == null))
-					{
-						//if (method.LocalRenames.ContainsKey(el))
-						//	el = method.LocalRenames[el];
-
-						var mt = current as MethodState ?? method;
-						if (mt != null)
-						{
-                            Variable temp;
-                            if (mt.TryGetVariable(el, out temp))
-							{
-								current = temp;
-								continue;
-							}
-
-							var p = mt.Parameters.FirstOrDefault(x => x.Name == el);
-							if (p != null)
-							{
-								current = p;
-								continue;
-							}
-
-							if (mt.ReturnVariable != null && !string.IsNullOrWhiteSpace(mt.ReturnVariable.Name) && el == mt.ReturnVariable.Name)
-							{
-								current = mt.ReturnVariable;
-								continue;
-							}
-						}
-					}
-
-					if (current is ProcessState || (isIsFirst && current == null))
-					{
-						var pr = current as ProcessState ?? proc;
-
-						if (pr != null)
-						{
-							if (pr.BusInstances.ContainsKey(el))
-							{
-								current = pr.BusInstances[el];
-								continue;
-							}
-
-							if (pr.Signals.ContainsKey(el))
-							{
-								current = pr.Signals[el];
-								continue;
-							}
-
-							if (pr.Variables.ContainsKey(el))
-							{
-								current = pr.Variables[el];
-								continue;
-							}
-
-							var pe = network.ConstantLookup.Keys.FirstOrDefault(x => x.Name.Equals(el) && x.DeclaringType == pr.CecilType);
-							if (pe != null)
-							{
-								current = network.ConstantLookup[pe];
-								continue;
-							}
-
-							if (pr.Methods != null)
-							{
-								var p = pr.Methods.FirstOrDefault(x => x.Name.Equals(el));
-								if (p != null)
-								{
-									current = p;
-									continue;
-								}
-							}
-						}
-					}
-
-					if (current is Bus)
-					{
-						current = ((Bus)current).Signals.FirstOrDefault(x => x.Name == el);
-						if (current != null)
-							continue;
-					}
-
-					if (current is Variable)
-					{
-						var fi = ((Variable)current).CecilType.Resolve().Fields.FirstOrDefault(x => x.Name == el);
-						if (fi != null)
-						{
-							current = new Variable()
-							{
-								Name = el,
-								Parent = current,
-								Source = fi,
-								CecilType = fi.FieldType,
-								DefaultValue = null
-							};
-
-							continue;
-						}
-
-						var pi = ((Variable)current).CecilType.Resolve().Properties.FirstOrDefault(x => x.Name == el);
-						if (pi != null)
-						{
-							current = new Variable()
-							{
-								Name = el,
-								Parent = current,
-								Source = fi,
-								CecilType = fi.FieldType,
-								DefaultValue = null
-							};
-
-							continue;
-						}
-					}
-
-					if (el == "Length" && (current is DataElement) && ((DataElement)current).CecilType.IsArrayType())
-					{
-						return new Constant()
-						{
-							ArrayLengthSource = current as DataElement,
-							CecilType = LoadType(typeof(int)),
-							DefaultValue = null,
-							Source = (current as DataElement).Source
-						};
-					}
-
-					throw new Exception($"Failed lookup at {el} in {fullname}");
-				}
-
-				if (current == null)
-					throw new Exception($"Failed to fully resolve {fullname}");
-
-				return current;
-			}
-			else
-			{
-				throw new Exception($"Unable to find a data element for an expression of type {expression.GetType().FullName}");
-			}
-		}
-
-		/// <summary>
-		/// Locates the target for an expression.
-		/// </summary>
-		/// <returns>The data element.</returns>
-		/// <param name="network">The top-level network.</param>
-		/// <param name="proc">The process where the method is located.</param>
-		/// <param name="method">The method where the statement is found.</param>
-		/// <param name="statement">The statement where the expression is found.</param>
-		/// <param name="expression">The expression to examine.</param>
-		protected DataElement TryLocateDataElement(NetworkState network, ProcessState proc, MethodState method, Statement statement, ICSharpCode.Decompiler.CSharp.Syntax.Expression expression)
-		{
-			var el = TryLocateElement(network, proc, method, statement, expression);
-			if (el == null)
-				return null;
-
-			if (!(el is DataElement))
-				throw new Exception($"Failed to fully resolve {expression.ToString()}, got a result of type {el.GetType().FullName}");
-
-			return (DataElement)el;
-		}
-
-		/// <summary>
-		/// Registers a temporary variable for use within the method
-		/// </summary>
-		/// <returns>The temporary variable.</returns>
-		/// <param name="network">The top-level network.</param>
-		/// <param name="proc">The process where the method is located.</param>
-		/// <param name="method">The method to create the variable in.</param>
-		/// <param name="vartype">The data type of the variable.</param>
-		/// <param name="source">The source of the variable</param>
-		protected virtual Variable RegisterTemporaryVariable(NetworkState network, ProcessState proc, MethodState method, TypeReference vartype, object source)
-		{
-			var varname = "tmpvar_" + (network.VariableCount++).ToString();
-			var res = new Variable()
-			{
-				CecilType = vartype,
-				Name = varname,
-				Source = source,
-				Parent = (ASTItem)method ?? proc
-			};
-=======
     // This partial deals with finding variables in the current scope
     public partial class ParseProcesses
     {
+        // TODO check if the static constant nameclash still exists: https://github.com/kenkendk/sme/commit/0d919ef8cf440f36f9c15261ebc62819f1387c03#
+
         /// <summary>
         /// Locates the target for an expression, and throws an exception if not found.
         /// </summary>
@@ -814,7 +420,6 @@
                 Source = source,
                 Parent = (ASTItem)method ?? proc
             };
->>>>>>> 43ee3ee6
 
             return method.AddVariable(res);
         }
