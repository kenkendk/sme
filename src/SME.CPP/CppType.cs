--- conflicted
+++ resolved
@@ -3,134 +3,6 @@
 
 namespace SME.CPP
 {
-<<<<<<< HEAD
-	/// <summary>
-	/// Representation of a VHDL type
-	/// </summary>
-	public class CppType
-	{
-		/// <summary>
-		/// Gets or sets a value indicating if the type is an array
-		/// </summary>
-		public bool IsArray { get; set; }
-		/// <summary>
-		/// Gets or sets the primary CPP name
-		/// </summary>
-		public string Name { get; set; }
-		/// <summary>
-		/// Gets or sets the name of the elements in the array
-		/// </summary>
-		public string ElementName { get; set; }
-		/// <summary>
-		/// Gets or sets the source CeCiL type
-		/// </summary>
-		public TypeReference SourceType { get; set; }
-		/// <summary>
-		/// Gets or sets the length of the array
-		/// </summary>
-		public int Length { get; set; }
-		/// <summary>
-		/// Gets or sets whether this type is a reference.
-		/// </summary>
-		public bool IsByReference { get; set; }
-	}
-
-
-	/// <summary>
-	/// Basic VHDL types
-	/// </summary>
-	public static class CppTypes
-	{
-		/// <summary>
-		/// The UINT 8 UNSIGNED type
-		/// </summary>
-		public static readonly CppType UINT8 = new CppType()
-		{
-			Name = "system_uint8",
-			IsArray = false,
-			IsByReference = false
-		};
-
-		/// <summary>
-		/// The UINT 16 UNSIGNED type
-		/// </summary>
-		public static readonly CppType UINT16 = new CppType()
-		{
-			Name = "system_uint16",
-			IsArray = false,
-			IsByReference = false
-		};
-
-		/// <summary>
-		/// The UINT 32 UNSIGNED type
-		/// </summary>
-		public static readonly CppType UINT32 = new CppType()
-		{
-			Name = "system_uint32",
-			IsArray = false,
-			IsByReference = false
-		};
-
-		/// <summary>
-		/// The UINT 64 UNSIGNED type
-		/// </summary>
-		public static readonly CppType UINT64 = new CppType()
-		{
-			Name = "system_uint64",
-			IsArray = false,
-			IsByReference = false
-		};
-
-		/// <summary>
-		/// The INT 8 SIGNED type
-		/// </summary>
-		public static readonly CppType INT8 = new CppType()
-		{
-			Name = "system_int8",
-			IsArray = false,
-			IsByReference = false
-		};
-
-		/// <summary>
-		/// The INT 16 SIGNED type
-		/// </summary>
-		public static readonly CppType INT16 = new CppType()
-		{
-			Name = "system_int16",
-			IsArray = false,
-			IsByReference = false
-		};
-
-		/// <summary>
-		/// The INT 32 SIGNED type
-		/// </summary>
-		public static readonly CppType INT32 = new CppType()
-		{
-			Name = "system_int32",
-			IsArray = false,
-			IsByReference = false
-		};
-
-		/// <summary>
-		/// The INT 64 SIGNED type
-		/// </summary>
-		public static readonly CppType INT64 = new CppType()
-		{
-			Name = "system_int64",
-			IsArray = false,
-			IsByReference = false
-		};
-
-		/// <summary>
-		/// The BOOLEAN type
-		/// </summary>
-		public static readonly CppType BOOL = new CppType()
-		{
-			Name = "system_bool",
-			IsArray = false,
-			IsByReference = false
-		};
-=======
     /// <summary>
     /// Representation of a VHDL type
     /// </summary>
@@ -244,7 +116,6 @@
             Name = "system_bool",
             IsArray = false
         };
->>>>>>> 43ee3ee6
 
     }
 }