﻿using System;
using System.Collections.Generic;
using System.Linq;
using SME.AST;
using Microsoft.CodeAnalysis;
using Microsoft.CodeAnalysis.CSharp;

namespace SME.CPP
{
    public class RenderHandler
    {
        private readonly CppTypeScope m_typeScope;

        /// <summary>
        /// The currently rendering process, can be null if no process is currently being rendered
        /// </summary>
        /// <value>The process.</value>
        public AST.Process Process { get; set; }

        /// <summary>
        /// Initializes a new instance of the <see cref="T:SME.CPP.RenderHandler"/> class.
        /// </summary>
        /// <param name="typeScope">The type scope to use.</param>
        public RenderHandler(CppTypeScope typeScope)
        {
            m_typeScope = typeScope;
        }

        /// <summary>
        /// Emits variable declarations, if any
        /// </summary>
        /// <returns>The variables.</returns>
        /// <param name="variables">Variables.</param>
        /// <param name="indentation">Indentation.</param>
        public IEnumerable<string> DeclareVariables(IEnumerable<Variable> variables, int indentation)
        {
            if (variables != null && variables.Any())
            {
                var indent = new string(' ', indentation);

                foreach (var n in variables)
                    yield return $"{indent}{m_typeScope.GetType(n).Name} {n.Name} = {GetInitializer(n)};";

                yield return "";
            }
        }

        /// <summary>
        /// Renders all the statements in a method as VHDL
        /// </summary>
        /// <returns>The statements in the method.</returns>
        /// <param name="method">The method to render.</param>
        public IEnumerable<string> RenderMethod(AST.Method method)
        {
            if (method == null || method.Ignore)
                yield break;

            foreach (var n in DeclareVariables(method.Variables, 0))
                yield return n;

            foreach (var n in method.Statements.SelectMany(x => RenderStatement(method, x, 0)))
                yield return n;
        }

        /// <summary>
        /// Renders a single statement with the given indentation
        /// </summary>
        /// <returns>The VHDL lines in the statement.</returns>
        /// <param name="method">The method the statement belongs to.</param>
        /// <param name="statement">The statement to render.</param>
        /// <param name="indentation">The indentation to use.</param>
        private IEnumerable<string> RenderStatement(AST.Method method, AST.Statement statement, int indentation)
        {
            if (statement is AST.ForStatement)
                return RenderStatement(method, statement as AST.ForStatement, indentation);
            else if (statement is AST.ReturnStatement)
                return RenderStatement(method, statement as AST.ReturnStatement, indentation);
            else if (statement is AST.BlockStatement)
                return RenderStatement(method, statement as AST.BlockStatement, indentation);
            else if (statement is AST.SwitchStatement)
                return RenderStatement(method, statement as AST.SwitchStatement, indentation);
            else if (statement is AST.IfElseStatement)
                return RenderStatement(method, statement as AST.IfElseStatement, indentation);
            else if (statement is AST.ExpressionStatement)
                return RenderStatement(method, statement as AST.ExpressionStatement, indentation);
            else if (statement is AST.CommentStatement)
                return RenderStatement(method, statement as AST.CommentStatement, indentation);
            else if (statement is AST.EmptyStatement)
                return new string[0];
            else
                throw new Exception($"Unuspported statement type: {statement.GetType().FullName}");
        }

        /// <summary>
        /// Renders a single ForStatement with the given indentation
        /// </summary>
        /// <returns>The VHDL lines in the statement.</returns>
        /// <param name="method">The method the statement belongs to.</param>
        /// <param name="s">The statement to render.</param>
        /// <param name="indentation">The indentation to use.</param>
        private IEnumerable<string> RenderStatement(AST.Method method, AST.ForStatement s, int indentation)
        {
            var edges = s.GetStaticForLoopValues();
            var endval = edges.Item2;
            var incr = edges.Item3;

            var indent = new string(' ', indentation);

            yield return $"{indent}for (size_t {s.LoopIndex.Name} = {edges.Item1}; {s.LoopIndex.Name} < {endval}; {s.LoopIndex.Name} += {incr}) {{";

            foreach (var n in RenderStatement(method, s.LoopBody, indentation + 4))
                yield return n;

            yield return $"{indent}}}";
        }

        /// <summary>
        /// Renders a single ReturnStatement with the given indentation
        /// </summary>
        /// <returns>The VHDL lines in the statement.</returns>
        /// <param name="method">The method the statement belongs to.</param>
        /// <param name="s">The statement to render.</param>
        /// <param name="indentation">The indentation to use.</param>
        private IEnumerable<string> RenderStatement(AST.Method method, AST.ReturnStatement s, int indentation)
        {
            var indent = new string(' ', indentation);

            if (s.ReturnExpression is EmptyExpression && method != ((AST.Process)method.Parent).MainMethod)
                yield return $"{indent}return {method.ReturnVariable.Name};";
            else
                yield return $"{indent}return {RenderExpression(s.ReturnExpression)};";
        }

        /// <summary>
        /// Renders a single BlockStatement with the given indentation
        /// </summary>
        /// <returns>The VHDL lines in the statement.</returns>
        /// <param name="method">The method the statement belongs to.</param>
        /// <param name="s">The statement to render.</param>
        /// <param name="indentation">The indentation to use.</param>
        private IEnumerable<string> RenderStatement(AST.Method method, AST.BlockStatement s, int indentation)
        {
            foreach (var n in DeclareVariables(s.Variables, indentation))
                yield return n;

            foreach (var n in s.Statements)
                foreach (var x in RenderStatement(method, n, indentation))
                    yield return x;
        }

        /// <summary>
        /// Renders a single SwitchStatement with the given indentation
        /// </summary>
        /// <returns>The VHDL lines in the statement.</returns>
        /// <param name="method">The method the statement belongs to.</param>
        /// <param name="s">The statement to render.</param>
        /// <param name="indentation">The indentation to use.</param>
        private IEnumerable<string> RenderStatement(AST.Method method, AST.SwitchStatement s, int indentation)
        {
            var indent = new string(' ', indentation);

            indentation += 4;

            var indent2 = new string(' ', indentation);
            indentation += 4;

            yield return $"{indent}switch({RenderExpression(s.SwitchExpression)}) {{";

            var hasOthers = false;
            foreach (var c in s.Cases)
            {
                if (c.Item1.Length == 1 && c.Item1.First() is EmptyExpression)
                {
                    hasOthers = true;
                    yield return $"{indent2}default:";
                }
                else
                {
                    foreach (var cs in c.Item1.Select(x => RenderExpression(x)))
                        yield return $"{indent2}case {cs}:";
                }

                foreach (var ss in c.Item2.SelectMany(x => RenderStatement(method, x, indentation)))
                    yield return ss;

                yield return $"{indent2}break;";
            }

            if (!hasOthers)
                yield return $"{indent2}default:";

            yield return $"{indent}}}";
        }

        /// <summary>
        /// Renders a single IfElseStatement with the given indentation
        /// </summary>
        /// <returns>The VHDL lines in the statement.</returns>
        /// <param name="method">The method the statement belongs to.</param>
        /// <param name="s">The statement to render.</param>
        /// <param name="indentation">The indentation to use.</param>
        private IEnumerable<string> RenderStatement(AST.Method method, AST.IfElseStatement s, int indentation)
        {
            var indent = new string(' ', indentation);

            yield return $"{indent}if ({RenderExpression(s.Condition)}) {{";

            foreach (var e in RenderStatement(method, s.TrueStatement, indentation + 4))
                yield return e;

            if (s.FalseStatement != null && !(s.FalseStatement is EmptyStatement))
            {
                yield return $"{indent}}} else {{";
                foreach (var e in RenderStatement(method, s.FalseStatement, indentation + 4))
                    yield return e;
            }

            yield return $"{indent}}}";
        }

        /// <summary>
        /// Renders a single ExpressionStatement with the given indentation
        /// </summary>
        /// <returns>The VHDL lines in the statement.</returns>
        /// <param name="method">The method the statement belongs to.</param>
        /// <param name="s">The statement to render.</param>
        /// <param name="indentation">The indentation to use.</param>
        private IEnumerable<string> RenderStatement(AST.Method method, AST.ExpressionStatement s, int indentation)
        {
            var indent = new string(' ', indentation);
            var value = RenderExpression(s.Expression);
            if (!string.IsNullOrWhiteSpace(value))
                yield return $"{indent}{value};";
        }

        /// <summary>
        /// Renders a single CommentStatement with the given indentation
        /// </summary>
        /// <returns>The VHDL lines in the statement.</returns>
        /// <param name="method">The method the statement belongs to.</param>
        /// <param name="s">The statement to render.</param>
        /// <param name="indentation">The indentation to use.</param>
        private IEnumerable<string> RenderStatement(AST.Method method, AST.CommentStatement s, int indentation)
        {
            var indent = new string(' ', indentation);
            foreach (var c in (s.Message ?? string.Empty).Split(new string[] { "\r\n", "\r", "\n" }, StringSplitOptions.None))
                yield return $"{indent}// {s.Message}";
        }


        /// <summary>
        /// Renders a single expression to VHDL
        /// </summary>
        /// <returns>The VHDL equivalent of the expression.</returns>
        /// <param name="expression">The expression to render</param>
        public string RenderExpression(AST.Expression expression)
        {
            if (expression is AST.ArrayCreateExpression)
                return RenderExpression(expression as ArrayCreateExpression);
            else if (expression is AST.EmptyArrayCreateExpression)
                return RenderExpression(expression as EmptyArrayCreateExpression);
            else if (expression is AST.AssignmentExpression)
                return RenderExpression(expression as AssignmentExpression);
            else if (expression is AST.BinaryOperatorExpression)
                return RenderExpression(expression as BinaryOperatorExpression);
            else if (expression is AST.CastExpression)
                return RenderExpression(expression as CastExpression);
            else if (expression is AST.CheckedExpression)
                return RenderExpression(expression as CheckedExpression);
            else if (expression is AST.ConditionalExpression)
                return RenderExpression(expression as ConditionalExpression);
            else if (expression is AST.EmptyExpression)
                return RenderExpression(expression as EmptyExpression);
            else if (expression is AST.IdentifierExpression)
                return RenderExpression(expression as IdentifierExpression);
            else if (expression is AST.IndexerExpression)
                return RenderExpression(expression as IndexerExpression);
            else if (expression is AST.InvocationExpression)
                return RenderExpression(expression as InvocationExpression);
            else if (expression is AST.MemberReferenceExpression)
                return RenderExpression(expression as MemberReferenceExpression);
            else if (expression is AST.MethodReferenceExpression)
                return RenderExpression(expression as MethodReferenceExpression);
            else if (expression is AST.ParenthesizedExpression)
                return RenderExpression(expression as ParenthesizedExpression);
            else if (expression is AST.PrimitiveExpression)
                return RenderExpression(expression as PrimitiveExpression);
            else if (expression is AST.UnaryOperatorExpression)
                return RenderExpression(expression as UnaryOperatorExpression);
            else if (expression is AST.UncheckedExpression)
                return RenderExpression(expression as UncheckedExpression);
            else if (expression is AST.DirectionExpression)
                return RenderExpression(expression as DirectionExpression);
            else
                throw new Exception($"Unsupported expression type {expression.GetType().FullName}");
        }

        /// <summary>
        /// Renders a single ArrayCreateExpression to VHDL
        /// </summary>
        /// <returns>The VHDL equivalent of the expression.</returns>
        /// <param name="e">The expression to render</param>
        private string RenderExpression(AST.ArrayCreateExpression e)
        {
            return "{" + string.Join(", ", e.ElementExpressions.Select(x => RenderExpression(x))) + "}";
        }

        /// <summary>
        /// Renders a single EmptyArrayCreateExpression to VHDL
        /// </summary>
        /// <returns>The VHDL equivalent of the expression.</returns>
        /// <param name="e">The expression to render</param>
        private string RenderExpression(AST.EmptyArrayCreateExpression e)
        {
            return "{ }";
        }

        /// <summary>
        /// Renders a single AssignmentExpression to VHDL
        /// </summary>
        /// <returns>The VHDL equivalent of the expression.</returns>
        /// <param name="e">The expression to render</param>
        private string RenderExpression(AST.AssignmentExpression e)
        {
            DataElement target;

            if (e.Left is AST.MemberReferenceExpression)
                target = (e.Left as MemberReferenceExpression).Target;
            else if (e.Left is AST.IdentifierExpression)
                target = (e.Left as IdentifierExpression).Target;
            else if (e.Left is AST.IndexerExpression)
                target = (e.Left as IndexerExpression).Target;
            else
                throw new Exception("Unexpected assignment target");

            var prefix = string.Empty;

            if (e.Right is PrimitiveExpression && ((PrimitiveExpression)e.Right).Value == null)
                return string.Format("// {0}{1} {2} ???", prefix, RenderExpression(e.Left), "=");

            if (target.Parent is AST.Bus)
            {
                var lx = RenderExpression(e.Left);
                // Remove the trailing parenthesis
                var tg = lx.Substring(0, lx.Length - 1);

                // If we are writing a bus-array, arguments are provided as method parameters
                if (target.MSCAType.IsFixedArrayType())
                    tg += ", ";

                if (e.Operator != SyntaxKind.EqualsToken)
                    return string.Format("{0}{1}{2}{3})", tg, lx, e.Operator.ToBinaryOperator().ToCpp(), RenderExpression(e.Right));
                else
                    return string.Format("{0}{1})", tg, RenderExpression(e.Right));
            }
            else
            {
                return string.Format("{0} {1} {2}", RenderExpression(e.Left), e.Operator.ToCpp(), RenderExpression(e.Right));
            }
        }

        /// <summary>
        /// Renders a single ArrayCreateExpression to VHDL
        /// </summary>
        /// <returns>The VHDL equivalent of the expression.</returns>
        /// <param name="e">The expression to render</param>
        private string RenderExpression(AST.BinaryOperatorExpression e)
        {
            return string.Format("{0} {1} {2}", RenderExpression(e.Left), e.Operator.ToCpp(), RenderExpression(e.Right));
        }

        /// <summary>
        /// Renders a single CastExpression to VHDL
        /// </summary>
        /// <returns>The VHDL equivalent of the expression.</returns>
        /// <param name="e">The expression to render</param>
        private string RenderExpression(AST.CastExpression e)
        {
            return string.Format("({0}){1}", m_typeScope.GetType(e.SourceResultType).Name, RenderExpression(e.Expression));
        }

        /// <summary>
        /// Renders a single CheckedExpression to VHDL
        /// </summary>
        /// <returns>The VHDL equivalent of the expression.</returns>
        /// <param name="e">The expression to render</param>
        private string RenderExpression(AST.CheckedExpression e)
        {
            return RenderExpression(e.Expression);
        }

        /// <summary>
        /// Renders a single ConditionalExpression to VHDL
        /// </summary>
        /// <returns>The VHDL equivalent of the expression.</returns>
        /// <param name="e">The expression to render</param>
        private string RenderExpression(AST.ConditionalExpression e)
        {
            return string.Format("{0} ? {1} : {2}", RenderExpression(e.TrueExpression), RenderExpression(e.ConditionExpression), RenderExpression(e.FalseExpression));
        }

        /// <summary>
        /// Renders a single EmptyExpression to VHDL
        /// </summary>
        /// <returns>The VHDL equivalent of the expression.</returns>
        /// <param name="e">The expression to render</param>
        private string RenderExpression(AST.EmptyExpression e)
        {
            return string.Empty;
        }

        /// <summary>
        /// Renders a single IdentifierExpression to VHDL
        /// </summary>
        /// <returns>The VHDL equivalent of the expression.</returns>
        /// <param name="e">The expression to render</param>
        private string RenderExpression(AST.IdentifierExpression e)
        {
            return e.Target.Name;
        }

        /// <summary>
        /// Renders a single IndexerExpression to VHDL
        /// </summary>
        /// <returns>The VHDL equivalent of the expression.</returns>
        /// <param name="e">The expression to render</param>
        private string RenderExpression(AST.IndexerExpression e)
        {
            var res = RenderExpression(e.TargetExpression);
            if (e.Target.Parent is AST.Bus)
                return $"{res.Substring(0, res.Length - 1)}{RenderExpression(e.IndexExpression)})";
            else
                return $"{res}[{RenderExpression(e.IndexExpression)}]";
        }

        /// <summary>
        /// Renders a single InvocationExpression to VHDL
        /// </summary>
        /// <returns>The VHDL equivalent of the expression.</returns>
        /// <param name="e">The expression to render</param>
        private string RenderExpression(AST.InvocationExpression e)
        {
            return RenderExpression(e.TargetExpression) + "(" + string.Join(", ", e.ArgumentExpressions.Select(x => RenderExpression(x))) + ")";
        }

        /// <summary>
        /// Renders a single MemberReferenceExpression to VHDL
        /// </summary>
        /// <returns>The VHDL equivalent of the expression.</returns>
        /// <param name="e">The expression to render</param>
        private string RenderExpression(AST.MemberReferenceExpression e)
        {
            if (e.Target.Parent is AST.Bus)
                return $"bus_{Naming.BusNameToValidName(e.Target.Parent as AST.Bus, Process)}->{e.Target.Name}()";

<<<<<<< HEAD
			else if (e.Target is AST.Constant)
=======
            else if (e.Target is AST.Constant)
>>>>>>> 43ee3ee6
            {
                var ce = e.Target as AST.Constant;

                if (ce.ArrayLengthSource != null)
                    return "size_" + ((Constant)e.Target).ArrayLengthSource.Name;

                if (ce.MSCAType != null && ce.MSCAType.IsEnum())
                {
                    if (ce.DefaultValue is IFieldSymbol)
                        return Naming.ToValidName(ce.MSCAType.ToDisplayString() + "." + ((IFieldSymbol)ce.DefaultValue).Name);
                }
            }

            if (string.IsNullOrEmpty(e.Target.Name))
                throw new Exception($"Cannot emit empty expression: {e.SourceExpression}");

            if (e.Target.Parent is Variable && !string.IsNullOrEmpty(e.Target.Parent.Name))
                return e.Target.Parent.Name + "." + e.Target.Name;

            return e.Target.Name;
        }

        /// <summary>
        /// Renders a single MethodReferenceExpression to VHDL
        /// </summary>
        /// <returns>The VHDL equivalent of the expression.</returns>
        /// <param name="e">The expression to render</param>
        private string RenderExpression(AST.MethodReferenceExpression e)
        {
            if (string.IsNullOrEmpty(e.Target.Name))
                throw new Exception($"Cannot emit empty expression: {e.SourceExpression}");

            return e.Target.Name;
        }

        /// <summary>
        /// Renders a single ParenthesizedExpression to VHDL
        /// </summary>
        /// <returns>The VHDL equivalent of the expression.</returns>
        /// <param name="e">The expression to render</param>
        private string RenderExpression(AST.ParenthesizedExpression e)
        {
            return string.Format("({0})", RenderExpression(e.Expression));
        }

        /// <summary>
        /// Renders a single DirectionExpression to C++
        /// </summary>
        /// <returns>The C++ equivalent of the expression.</returns>
        /// <param name="e">The expression to render</param>
        private string RenderExpression(AST.DirectionExpression e)
        {
            // TODO References aren't currently handled correctly in the C++ back-end
            return RenderExpression(e.Expression);
        }

        /// <summary>
        /// Renders a single PrimitiveExpression to VHDL
        /// </summary>
        /// <returns>The VHDL equivalent of the expression.</returns>
        /// <param name="e">The expression to render</param>
        private string RenderExpression(AST.PrimitiveExpression e)
        {
            if (e.SourceResultType.IsSameTypeReference(typeof(bool)))
            {
                return ((bool)e.Value) ? "true" : "false";
            }
            else if (e.SourceResultType.IsEnum())
            {
                return Naming.ToValidName(e.SourceResultType.ToDisplayString() + "." + e.Value.ToString());
            }
            else if (e.SourceResultType.IsSameTypeReference(typeof(long)))
            {
                var lv = (long)Convert.ChangeType(e.Value, typeof(long));
                if (lv > int.MaxValue || lv < int.MinValue)
                    return lv + "ll";
                else
                    return lv.ToString();
            }
            else if (e.SourceResultType.IsSameTypeReference(typeof(ulong)))
            {
                var lv = (ulong)Convert.ChangeType(e.Value, typeof(ulong));
                if (lv > int.MaxValue)
                    return lv + "ull";
                else
                    return lv.ToString();
            }
            else
            {
                return e.Value.ToString();
            }
        }

        /// <summary>
        /// Renders a single UnaryOperatorExpression to VHDL
        /// </summary>
        /// <returns>The VHDL equivalent of the expression.</returns>
        /// <param name="e">The expression to render</param>
        private string RenderExpression(AST.UnaryOperatorExpression e)
        {
            if (e.Operator == SyntaxKind.MinusMinusToken || e.Operator == SyntaxKind.PlusPlusToken)
                return string.Format("{1} {0}", e.Operator.ToCpp(), RenderExpression(e.Operand));
            else
                return string.Format("{0} {1}", e.Operator.ToCpp(), RenderExpression(e.Operand));
        }

        /// <summary>
        /// Renders a single UncheckedExpression to VHDL
        /// </summary>
        /// <returns>The VHDL equivalent of the expression.</returns>
        /// <param name="e">The expression to render</param>
        private string RenderExpression(AST.UncheckedExpression e)
        {
            return RenderExpression(e.Expression);
        }

        /// <summary>
        /// Gets the initializer statement, if any.
        /// </summary>
        /// <returns>The initializer.</returns>
        /// <param name="element">The variable to get the initializer for.</param>
        public string GetInitializer(AST.DataElement element)
        {
            if (element.DefaultValue == null)
                return string.Empty;

            if (element.DefaultValue is AST.ArrayCreateExpression)
            {
                var asexp = (AST.ArrayCreateExpression)element.DefaultValue;

                var nae = new ArrayCreateExpression()
                {
                    SourceExpression = asexp.SourceExpression,
                    SourceResultType = asexp.SourceResultType,
                };

                nae.ElementExpressions = asexp.ElementExpressions
                    .Select(x => new PrimitiveExpression()
                    {
                        SourceExpression = x.SourceExpression,
                        SourceResultType = x.SourceResultType,
                        Parent = nae,
                        Value = ((PrimitiveExpression)x).Value
                    }).Cast<Expression>().ToArray();

                return RenderExpression(nae);

            }
            else if (element.DefaultValue is Array)
            {
                var arr = (Array)element.DefaultValue;

                var nae = new ArrayCreateExpression()
                {
                    SourceExpression = null,
                    SourceResultType = element.MSCAType.GetArrayElementType(),
                };

                nae.ElementExpressions = Enumerable.Range(0, arr.Length)
                    .Select(x => new PrimitiveExpression()
                    {
                        SourceExpression = null,
                        SourceResultType = element.MSCAType.GetArrayElementType(),
                        Parent = nae,
                        Value = arr.GetValue(0)
                    }).Cast<Expression>().ToArray();

                return RenderExpression(nae);

            }
            else if (element.DefaultValue is SyntaxNode)
            {
                var eltype = Type.GetType(element.MSCAType.ToDisplayString());
                var defaultvalue = eltype != null && element.MSCAType.IsValueType ? Activator.CreateInstance(eltype) : null;

                return RenderExpression(new AST.PrimitiveExpression()
                {
                    Value = defaultvalue,
                    SourceResultType = element.MSCAType
                });
            }
            else if (element.DefaultValue is AST.EmptyArrayCreateExpression)
            {
                var ese = element.DefaultValue as AST.EmptyArrayCreateExpression;
                return RenderExpression(new AST.EmptyArrayCreateExpression()
                {
                    SizeExpression = ese.SizeExpression.Clone(),
                    SourceExpression = ese.SourceExpression,
                    SourceResultType = ese.SourceResultType
                });

            }
            else if (element.MSCAType.IsArrayType() && element.DefaultValue == null)
            {
                return RenderExpression(new EmptyArrayCreateExpression()
                {
                    SourceExpression = null,
                    SourceResultType = element.MSCAType,
                    SizeExpression = new MemberReferenceExpression()
                    {
                        Name = element.Name,
                        SourceExpression = null,
                        SourceResultType = element.MSCAType,
                        Target = element
                    }
                });
            }
            else
            {
                return RenderExpression(new AST.PrimitiveExpression()
                {
                    Value = element.DefaultValue,
                    SourceResultType = element.MSCAType
                });
            }
        }
    }
}<|MERGE_RESOLUTION|>--- conflicted
+++ resolved
@@ -452,12 +452,7 @@
         {
             if (e.Target.Parent is AST.Bus)
                 return $"bus_{Naming.BusNameToValidName(e.Target.Parent as AST.Bus, Process)}->{e.Target.Name}()";
-
-<<<<<<< HEAD
-			else if (e.Target is AST.Constant)
-=======
             else if (e.Target is AST.Constant)
->>>>>>> 43ee3ee6
             {
                 var ce = e.Target as AST.Constant;
 
