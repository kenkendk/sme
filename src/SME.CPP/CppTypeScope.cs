--- conflicted
+++ resolved
@@ -72,44 +72,10 @@
                 {
                     Name = eltype.Name + "*",
                     IsArray = true,
-					IsByReference = false,
                     ElementName = eltype.Name
                 };
             }
 
-<<<<<<< HEAD
-			if (sourcetype.IsByReference)
-			{
-
-				var eltype = GetType(sourcetype.GetElementType());
-				return new CppType()
-				{
-					Name = eltype.Name + "&",
-					IsArray = false,
-					IsByReference = true,
-					ElementName = eltype.Name
-				};
-			}
-
-			if (sourcetype.IsSameTypeReference<bool>())
-				return CppTypes.BOOL;
-			if (sourcetype.IsSameTypeReference<byte>())
-				return CppTypes.UINT8;
-			if (sourcetype.IsSameTypeReference<sbyte>())
-				return CppTypes.INT8;
-			if (sourcetype.IsSameTypeReference<short>())
-				return CppTypes.INT16;
-			if (sourcetype.IsSameTypeReference<ushort>())
-				return CppTypes.UINT16;
-			if (sourcetype.IsSameTypeReference<int>())
-				return CppTypes.INT32;
-			if (sourcetype.IsSameTypeReference<uint>())
-				return CppTypes.UINT32;
-			if (sourcetype.IsSameTypeReference<long>())
-				return CppTypes.INT64;
-			if (sourcetype.IsSameTypeReference<ulong>())
-				return CppTypes.UINT64;
-=======
             if (sourcetype.IsSameTypeReference<bool>())
                 return CppTypes.BOOL;
             if (sourcetype.IsSameTypeReference<byte>())
@@ -128,7 +94,6 @@
                 return CppTypes.INT64;
             if (sourcetype.IsSameTypeReference<ulong>())
                 return CppTypes.UINT64;
->>>>>>> 43ee3ee6
 
             if (sourcetype.IsSameTypeReference(typeof(IntPtr)))
             {
